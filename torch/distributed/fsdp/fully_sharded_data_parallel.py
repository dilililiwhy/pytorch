--- conflicted
+++ resolved
@@ -77,17 +77,13 @@
     _broadcast_pos_dim_tensor_states,
     _broadcast_processed_optim_state_dict,
     _flatten_optim_state_dict,
-<<<<<<< HEAD
     _get_param_id_to_param_from_optim_input,
     _get_param_key_to_param,
-=======
-    _get_param_id_to_param,
-    _get_param_id_to_param_from_optim_input,
->>>>>>> 0affc697
     _get_param_to_param_id,
     _get_param_to_param_id_from_optim_input,
     _optim_state_dict,
     _process_pos_dim_tensor_state,
+    _rekey_named_optim_state_dict,
     _rekey_sharded_optim_state_dict,
 )
 from ._state_dict_utils import _register_all_state_dict_hooks
@@ -1230,19 +1226,8 @@
             True,
             use_orig_params,
         )
-<<<<<<< HEAD
-        return _rekey_sharded_optim_state_dict(
-            sharded_osd,
-            model,
-            optim,
-            optim_input,
-            using_optim_input,
-            is_named_optimizer=is_named_optimizer,
-        )
-=======
-
         if is_named_optimizer:
-            return sharded_osd
+            return _rekey_named_optim_state_dict(sharded_osd)
         else:
             return _rekey_sharded_optim_state_dict(
                 sharded_osd,
@@ -1251,7 +1236,6 @@
                 optim_input,
                 using_optim_input,
             )
->>>>>>> 0affc697
 
     @staticmethod
     def full_optim_state_dict(
