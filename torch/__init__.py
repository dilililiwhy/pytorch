
r"""
The torch package contains data structures for multi-dimensional
tensors and defines mathematical operations over these tensors.
Additionally, it provides many utilities for efficient serialization of
Tensors and arbitrary types, and other useful utilities.

It has a CUDA counterpart, that enables you to run your tensor computations
on an NVIDIA GPU with compute capability >= 3.0.
"""

import math
import os
import sys
import platform
import textwrap
import ctypes
import inspect
if sys.version_info < (3,):
    raise Exception("Python 2 has reached end-of-life and is no longer supported by PyTorch.")

from ._utils import _import_dotted_name, classproperty
from ._utils_internal import get_file_path, prepare_multiprocessing_environment, \
    USE_RTLD_GLOBAL_WITH_LIBTORCH, USE_GLOBAL_DEPS
# TODO(torch_deploy) figure out how to freeze version.py in fbcode build
if sys.executable == 'torch_deploy':
    __version__ = "torch-deploy-1.8"
else:
    from .torch_version import __version__ as __version__

from ._six import string_classes as _string_classes

from typing import Any, Callable, Dict, Optional, Set, Type, TYPE_CHECKING, Union
import builtins

__all__ = [
    'typename', 'is_tensor', 'is_storage', 'set_default_tensor_type',
    'set_default_device',
    'set_rng_state', 'get_rng_state', 'manual_seed', 'initial_seed', 'seed',
    'save', 'load', 'set_printoptions', 'chunk', 'split', 'stack', 'matmul',
    'no_grad', 'enable_grad', 'rand', 'randn', 'inference_mode',
    'DoubleStorage', 'FloatStorage', 'LongStorage', 'IntStorage',
    'ShortStorage', 'CharStorage', 'ByteStorage', 'BoolStorage',
    'TypedStorage', 'UntypedStorage',
    'DoubleTensor', 'FloatTensor', 'LongTensor', 'IntTensor',
    'ShortTensor', 'CharTensor', 'ByteTensor', 'BoolTensor', 'Tensor',
    'lobpcg', 'use_deterministic_algorithms',
    'are_deterministic_algorithms_enabled',
    'is_deterministic_algorithms_warn_only_enabled',
    'set_deterministic_debug_mode', 'get_deterministic_debug_mode',
    'set_float32_matmul_precision', 'get_float32_matmul_precision',
    'set_warn_always', 'is_warn_always_enabled', 'SymInt', 'SymFloat',
<<<<<<< HEAD
    'compile', 'vmap', 'profile_using_dynolog',
=======
    'sym_int', 'sym_float', 'compile', 'vmap'
>>>>>>> 619d52a5
]

################################################################################
# Load the extension module
################################################################################

if sys.platform == 'win32':
    pfiles_path = os.getenv('ProgramFiles', 'C:\\Program Files')
    py_dll_path = os.path.join(sys.exec_prefix, 'Library', 'bin')
    th_dll_path = os.path.join(os.path.dirname(__file__), 'lib')

    # When users create a virtualenv that inherits the base environment,
    # we will need to add the corresponding library directory into
    # DLL search directories. Otherwise, it will rely on `PATH` which
    # is dependent on user settings.
    if sys.exec_prefix != sys.base_exec_prefix:
        base_py_dll_path = os.path.join(sys.base_exec_prefix, 'Library', 'bin')
    else:
        base_py_dll_path = ''

    dll_paths = list(filter(os.path.exists, [th_dll_path, py_dll_path, base_py_dll_path]))

    if all([not os.path.exists(os.path.join(p, 'nvToolsExt64_1.dll')) for p in dll_paths]):
        nvtoolsext_dll_path = os.path.join(
            os.getenv('NVTOOLSEXT_PATH', os.path.join(pfiles_path, 'NVIDIA Corporation', 'NvToolsExt')), 'bin', 'x64')
    else:
        nvtoolsext_dll_path = ''

    from .version import cuda as cuda_version
    import glob
    if cuda_version and all([not glob.glob(os.path.join(p, 'cudart64*.dll')) for p in dll_paths]):
        cuda_version_1 = cuda_version.replace('.', '_')
        cuda_path_var = 'CUDA_PATH_V' + cuda_version_1
        default_path = os.path.join(pfiles_path, 'NVIDIA GPU Computing Toolkit', 'CUDA', 'v' + cuda_version)
        cuda_path = os.path.join(os.getenv(cuda_path_var, default_path), 'bin')
    else:
        cuda_path = ''

    dll_paths.extend(filter(os.path.exists, [nvtoolsext_dll_path, cuda_path]))

    kernel32 = ctypes.WinDLL('kernel32.dll', use_last_error=True)
    with_load_library_flags = hasattr(kernel32, 'AddDllDirectory')
    prev_error_mode = kernel32.SetErrorMode(0x0001)

    kernel32.LoadLibraryW.restype = ctypes.c_void_p
    if with_load_library_flags:
        kernel32.AddDllDirectory.restype = ctypes.c_void_p
        kernel32.LoadLibraryExW.restype = ctypes.c_void_p

    for dll_path in dll_paths:
        if sys.version_info >= (3, 8):
            os.add_dll_directory(dll_path)
        elif with_load_library_flags:
            res = kernel32.AddDllDirectory(dll_path)
            if res is None:
                err = ctypes.WinError(ctypes.get_last_error())
                err.strerror += f' Error adding "{dll_path}" to the DLL directories.'
                raise err

    try:
        ctypes.CDLL('vcruntime140.dll')
        ctypes.CDLL('msvcp140.dll')
        ctypes.CDLL('vcruntime140_1.dll')
    except OSError:
        print('''Microsoft Visual C++ Redistributable is not installed, this may lead to the DLL load failure.
                 It can be downloaded at https://aka.ms/vs/16/release/vc_redist.x64.exe''')

    dlls = glob.glob(os.path.join(th_dll_path, '*.dll'))
    path_patched = False
    for dll in dlls:
        is_loaded = False
        if with_load_library_flags:
            res = kernel32.LoadLibraryExW(dll, None, 0x00001100)
            last_error = ctypes.get_last_error()
            if res is None and last_error != 126:
                err = ctypes.WinError(last_error)
                err.strerror += f' Error loading "{dll}" or one of its dependencies.'
                raise err
            elif res is not None:
                is_loaded = True
        if not is_loaded:
            if not path_patched:
                os.environ['PATH'] = ';'.join(dll_paths + [os.environ['PATH']])
                path_patched = True
            res = kernel32.LoadLibraryW(dll)
            if res is None:
                err = ctypes.WinError(ctypes.get_last_error())
                err.strerror += f' Error loading "{dll}" or one of its dependencies.'
                raise err

    kernel32.SetErrorMode(prev_error_mode)


def _preload_cuda_deps():
    """ Preloads cudnn/cublas deps if they could not be found otherwise """
    # Should only be called on Linux if default path resolution have failed
    assert platform.system() == 'Linux', 'Should only be called on Linux'
    for path in sys.path:
        nvidia_path = os.path.join(path, 'nvidia')
        if not os.path.exists(nvidia_path):
            continue
        cublas_path = os.path.join(nvidia_path, 'cublas', 'lib', 'libcublas.so.11')
        cudnn_path = os.path.join(nvidia_path, 'cudnn', 'lib', 'libcudnn.so.8')
        if not os.path.exists(cublas_path) or not os.path.exists(cudnn_path):
            continue
        break

    ctypes.CDLL(cublas_path)
    ctypes.CDLL(cudnn_path)


# See Note [Global dependencies]
def _load_global_deps():
    if sys.executable == 'torch_deploy' or platform.system() == 'Windows':
        return

    lib_name = 'libtorch_global_deps' + ('.dylib' if platform.system() == 'Darwin' else '.so')
    here = os.path.abspath(__file__)
    lib_path = os.path.join(os.path.dirname(here), 'lib', lib_name)

    try:
        ctypes.CDLL(lib_path, mode=ctypes.RTLD_GLOBAL)
    except OSError as err:
        # Can only happen of wheel with cublas as PYPI deps
        # As PyTorch is not purelib, but nvidia-cublas-cu11 is
        if 'libcublas.so.11' not in err.args[0]:
            raise err
        _preload_cuda_deps()
        ctypes.CDLL(lib_path, mode=ctypes.RTLD_GLOBAL)


if (USE_RTLD_GLOBAL_WITH_LIBTORCH or os.getenv('TORCH_USE_RTLD_GLOBAL')) and \
        (sys.executable == "torch_deploy" or platform.system() != 'Windows'):
    # Do it the hard way.  You might want to load libtorch with RTLD_GLOBAL in a
    # few circumstances:
    #
    #   1. You're in a build environment (e.g., fbcode) where
    #      libtorch_global_deps is not available, but you still need
    #      to get mkl to link in with RTLD_GLOBAL or it will just
    #      not work.
    #
    #   2. You're trying to run PyTorch under UBSAN and you need
    #      to ensure that only one copy of libtorch is loaded, so
    #      vptr checks work properly
    #
    # If you're using this setting, you must verify that all the libraries
    # you load consistently use the same libstdc++, or you may have
    # mysterious segfaults.
    #
    old_flags = sys.getdlopenflags()
    sys.setdlopenflags(os.RTLD_GLOBAL | os.RTLD_LAZY)
    from torch._C import *  # noqa: F403
    sys.setdlopenflags(old_flags)
    del old_flags

else:
    # Easy way.  You want this most of the time, because it will prevent
    # C++ symbols from libtorch clobbering C++ symbols from other
    # libraries, leading to mysterious segfaults.
    #
    # If building in an environment where libtorch_global_deps isn't available
    # like parts of fbsource, but where RTLD_GLOBAL causes segfaults, you will
    # want USE_RTLD_GLOBAL_WITH_LIBTORCH = False and USE_GLOBAL_DEPS = False
    #
    # See Note [Global dependencies]
    if USE_GLOBAL_DEPS:
        _load_global_deps()
    from torch._C import *  # noqa: F403

# Appease the type checker; ordinarily this binding is inserted by the
# torch._C module initialization code in C
if TYPE_CHECKING:
    import torch._C as _C

class SymInt:
    """
    Like an int (including magic methods), but redirects all operations on the
    wrapped node. This is used in particular to symbolically record operations
    in the symbolic shape workflow.
    """

    def __init__(self, node):
        # This field MUST be named node; C++ binding code assumes that this
        # class has a field named node that stores SymNode
        self.node = node

    def __bool__(self):
        return self.node.bool_()

    def __int__(self):
        return self.node.int_()

    # Magic methods installed by torch.fx.experimental.symbolic_shapes

    def __eq__(self, other: object) -> builtins.bool:
        raise AssertionError("type stub not overridden")

    def __lt__(self, other) -> builtins.bool:
        raise AssertionError("type stub not overridden")

    def __gt__(self, other) -> builtins.bool:
        raise AssertionError("type stub not overridden")

    def __le__(self, other) -> builtins.bool:
        raise AssertionError("type stub not overridden")

    def __ge__(self, other) -> builtins.bool:
        raise AssertionError("type stub not overridden")

    def __sym_float__(self):
        raise AssertionError("type stub not overridden")

    def __repr__(self):
        return str(self.node)

    # For BC; direct access of node is OK too
    def get_pyobj(self):
        return self.node

class SymFloat:
    """
    Like an float (including magic methods), but redirects all operations on the
    wrapped node. This is used in particular to symbolically record operations
    in the symbolic shape workflow.
    """

    def __init__(self, node):
        from torch.fx.experimental.symbolic_shapes import SymNode
        assert isinstance(node, SymNode)
        # This field MUST be named node; C++ binding code assumes that this
        # class has a field named node that stores SymNode
        self.node = node

    def __bool__(self):
        return self.node.bool_()

    # Magic methods installed by torch.fx.experimental.symbolic_shapes

    def __eq__(self, other: object) -> builtins.bool:
        raise AssertionError("type stub not overridden")

    def __lt__(self, other) -> builtins.bool:
        raise AssertionError("type stub not overridden")

    def __gt__(self, other) -> builtins.bool:
        raise AssertionError("type stub not overridden")

    def __le__(self, other) -> builtins.bool:
        raise AssertionError("type stub not overridden")

    def __ge__(self, other) -> builtins.bool:
        raise AssertionError("type stub not overridden")

    def __repr__(self):
        return self.node.str()

    # For BC; direct access of node is OK too
    def get_pyobj(self):
        return self.node

def sym_float(a):
    r""" SymInt-aware utility for float casting.

    Args:
        a (SymInt, SymFloat, or object): Object to cast
    """
    if isinstance(a, SymFloat):
        return a
    elif hasattr(a, '__sym_float__'):
        return a.__sym_float__()
    return py_float(a)  # type: ignore[operator]

# Drop in replacement for math.floor/ceil.  Actually, math.floor/ceil
# directly usable, but this has a more relaxed type signature for mypy
# (mypy requires SupportFloat which is too strict)
def _sym_floor(x):
    return math.floor(x)  # type: ignore[type]

def _sym_ceil(x):
    return math.ceil(x)  # type: ignore[type]

def sym_int(a):
    r""" SymInt-aware utility for int casting.

    Args:
        a (SymInt, SymFloat, or object): Object to cast
    """
    if isinstance(a, SymInt):
        return a
    elif isinstance(a, SymFloat):
        return _sym_floor(a) if a > 0 else _sym_ceil(a)
    return py_int(a)  # type: ignore[operator]

# Check to see if we can load C extensions, and if not provide some guidance
# on what the problem might be.
try:
    # _initExtension is chosen (arbitrarily) as a sentinel.
    from torch._C import _initExtension
except ImportError:
    import torch._C as _C_for_compiled_check

    # The __file__ check only works for Python 3.7 and above.
    if sys.version_info >= (3, 7) and _C_for_compiled_check.__file__ is None:
        raise ImportError(textwrap.dedent('''
            Failed to load PyTorch C extensions:
                It appears that PyTorch has loaded the `torch/_C` folder
                of the PyTorch repository rather than the C extensions which
                are expected in the `torch._C` namespace. This can occur when
                using the `install` workflow. e.g.
                    $ python setup.py install && python -c "import torch"

                This error can generally be solved using the `develop` workflow
                    $ python setup.py develop && python -c "import torch"  # This should succeed
                or by running Python from a different directory.
            ''').strip()) from None
    raise  # If __file__ is not None the cause is unknown, so just re-raise.

for name in dir(_C):
    if name[0] != '_' and not name.endswith('Base'):
        __all__.append(name)
        obj = getattr(_C, name)
        if (isinstance(obj, Callable) or inspect.isclass(obj)):  # type: ignore[arg-type]
            if (obj.__module__ != 'torch'):
                # TODO: fix their module from C++ side
                if name not in ['DisableTorchFunction', 'Generator']:
                    obj.__module__ = 'torch'

if not TYPE_CHECKING:
    # issue 38137 and python issue 43367. Submodules of a C extension are
    # non-standard, and attributes of those submodules cannot be pickled since
    # pickle expect to be able to import them as "from _C.sub import attr"
    # which fails with "_C is not a package
    for attr in dir(_C):
        candidate = getattr(_C, attr)
        if type(candidate) is type(_C):
            # submodule
            if f'torch._C.{attr}' not in sys.modules:
                sys.modules[f'torch._C.{attr}'] = candidate


################################################################################
# Define basic utilities
################################################################################


def typename(o):
    if isinstance(o, torch.Tensor):
        return o.type()

    module = ''
    class_name = ''
    if hasattr(o, '__module__') and o.__module__ != 'builtins' \
            and o.__module__ != '__builtin__' and o.__module__ is not None:
        module = o.__module__ + '.'

    if hasattr(o, '__qualname__'):
        class_name = o.__qualname__
    elif hasattr(o, '__name__'):
        class_name = o.__name__
    else:
        class_name = o.__class__.__name__

    return module + class_name


def is_tensor(obj):
    r"""Returns True if `obj` is a PyTorch tensor.

    Note that this function is simply doing ``isinstance(obj, Tensor)``.
    Using that ``isinstance`` check is better for typechecking with mypy,
    and more explicit - so it's recommended to use that instead of
    ``is_tensor``.

    Args:
        obj (Object): Object to test
    Example::

        >>> x = torch.tensor([1, 2, 3])
        >>> torch.is_tensor(x)
        True

    """
    return isinstance(obj, torch.Tensor)


def is_storage(obj):
    r"""Returns True if `obj` is a PyTorch storage object.

    Args:
        obj (Object): Object to test
    """
    return type(obj) in _storage_classes


_GLOBAL_DEVICE_CONTEXT = None

def set_default_device(device):
    """Sets the default ``torch.Tensor`` to be allocated on ``device``.  This
    does not affect factory function calls which are called with an explicit
    ``device`` argument.  Factory calls will be performed as if they
    were passed ``device`` as an argument.

    To only temporarily change the default device instead of setting it
    globally, use ``with torch.device(device):`` instead.

    The default device is initially ``cpu``.  If you set the default tensor
    device to another device (e.g., ``cuda``) without a device index, tensors
    will be allocated on whatever the current device for the device type,
    even after :func:`torch.cuda.set_device` is called.

    Args:
        device (device or string): the device to set as default

    Example::

        >>> # xdoctest: +SKIP("requires cuda, changes global state")
        >>> torch.tensor([1.2, 3]).device
        device(type='cpu')
        >>> torch.set_default_device('cuda')  # current device is 0
        >>> torch.tensor([1.2, 3]).device
        device(type='cuda', index=0)
        >>> torch.set_default_device('cuda:1')
        >>> torch.tensor([1.2, 3]).device
        device(type='cuda', index=1)

    """
    global _GLOBAL_DEVICE_CONTEXT
    if _GLOBAL_DEVICE_CONTEXT is not None:
        _GLOBAL_DEVICE_CONTEXT.__exit__(None, None, None)
    if device is None:
        _GLOBAL_DEVICE_CONTEXT = None
        return
    from torch.utils._device import DeviceContext
    _GLOBAL_DEVICE_CONTEXT = DeviceContext(device)
    _GLOBAL_DEVICE_CONTEXT.__enter__()


def set_default_tensor_type(t):
    r"""Sets the default ``torch.Tensor`` type to floating point tensor type
    ``t``. This type will also be used as default floating point type for
    type inference in :func:`torch.tensor`.

    The default floating point tensor type is initially ``torch.FloatTensor``.

    Args:
        t (type or string): the floating point tensor type or its name

    Example::

        >>> # xdoctest: +SKIP("Other tests may have changed the default type. Can we reset it?")
        >>> torch.tensor([1.2, 3]).dtype    # initial default for floating point is torch.float32
        torch.float32
        >>> torch.set_default_tensor_type(torch.DoubleTensor)
        >>> torch.tensor([1.2, 3]).dtype    # a new floating point tensor
        torch.float64

    """
    if isinstance(t, _string_classes):
        t = _import_dotted_name(t)
    _C._set_default_tensor_type(t)


def set_default_dtype(d):
    r"""

    Sets the default floating point dtype to :attr:`d`. Supports torch.float32
    and torch.float64 as inputs. Other dtypes may be accepted without complaint
    but are not supported and are unlikely to work as expected.

    When PyTorch is initialized its default floating point dtype is torch.float32,
    and the intent of set_default_dtype(torch.float64) is to facilitate NumPy-like
    type inference. The default floating point dtype is used to:

    1. Implicitly determine the default complex dtype. When the default floating point
       type is float32 the default complex dtype is complex64, and when the default
       floating point type is float64 the default complex type is complex128.
    2. Infer the dtype for tensors constructed using Python floats or complex Python
       numbers. See examples below.
    3. Determine the result of type promotion between bool and integer tensors and
       Python floats and complex Python numbers.

    Args:
        d (:class:`torch.dtype`): the floating point dtype to make the default.
                                  Either torch.float32 or torch.float64.

    Example:
        >>> # xdoctest: +SKIP("Other tests may have changed the default type. Can we reset it?")
        >>> # initial default for floating point is torch.float32
        >>> # Python floats are interpreted as float32
        >>> torch.tensor([1.2, 3]).dtype
        torch.float32
        >>> # initial default for floating point is torch.complex64
        >>> # Complex Python numbers are interpreted as complex64
        >>> torch.tensor([1.2, 3j]).dtype
        torch.complex64

        >>> torch.set_default_dtype(torch.float64)

        >>> # Python floats are now interpreted as float64
        >>> torch.tensor([1.2, 3]).dtype    # a new floating point tensor
        torch.float64
        >>> # Complex Python numbers are now interpreted as complex128
        >>> torch.tensor([1.2, 3j]).dtype   # a new complex tensor
        torch.complex128

    """
    _C._set_default_dtype(d)

def use_deterministic_algorithms(mode, *, warn_only=False):
    r""" Sets whether PyTorch operations must use "deterministic"
    algorithms. That is, algorithms which, given the same input, and when
    run on the same software and hardware, always produce the same output.
    When enabled, operations will use deterministic algorithms when available,
    and if only nondeterministic algorithms are available they will throw a
    :class:`RuntimeError` when called.

    .. note:: This setting alone is not always enough to make an application
        reproducible. Refer to :ref:`reproducibility` for more information.

    .. note:: :func:`torch.set_deterministic_debug_mode` offers an alternative
        interface for this feature.

    The following normally-nondeterministic operations will act
    deterministically when ``mode=True``:

        * :class:`torch.nn.Conv1d` when called on CUDA tensor
        * :class:`torch.nn.Conv2d` when called on CUDA tensor
        * :class:`torch.nn.Conv3d` when called on CUDA tensor
        * :class:`torch.nn.ConvTranspose1d` when called on CUDA tensor
        * :class:`torch.nn.ConvTranspose2d` when called on CUDA tensor
        * :class:`torch.nn.ConvTranspose3d` when called on CUDA tensor
        * :func:`torch.bmm` when called on sparse-dense CUDA tensors
        * :func:`torch.Tensor.__getitem__` when attempting to differentiate a CPU tensor
          and the index is a list of tensors
        * :func:`torch.Tensor.index_put` with ``accumulate=False``
        * :func:`torch.Tensor.index_put` with ``accumulate=True`` when called on a CPU
          tensor
        * :func:`torch.Tensor.put_` with ``accumulate=True`` when called on a CPU
          tensor
        * :func:`torch.Tensor.scatter_add_` when called on a CUDA tensor
        * :func:`torch.gather` when called on a CUDA tensor that requires grad
        * :func:`torch.index_add` when called on CUDA tensor
        * :func:`torch.index_select` when attempting to differentiate a CUDA tensor
        * :func:`torch.repeat_interleave` when attempting to differentiate a CUDA tensor
        * :func:`torch.Tensor.index_copy` when called on a CPU or CUDA tensor

    The following normally-nondeterministic operations will throw a
    :class:`RuntimeError` when ``mode=True``:

        * :class:`torch.nn.AvgPool3d` when attempting to differentiate a CUDA tensor
        * :class:`torch.nn.AdaptiveAvgPool2d` when attempting to differentiate a CUDA tensor
        * :class:`torch.nn.AdaptiveAvgPool3d` when attempting to differentiate a CUDA tensor
        * :class:`torch.nn.MaxPool3d` when attempting to differentiate a CUDA tensor
        * :class:`torch.nn.AdaptiveMaxPool2d` when attempting to differentiate a CUDA tensor
        * :class:`torch.nn.FractionalMaxPool2d` when attempting to differentiate a CUDA tensor
        * :class:`torch.nn.FractionalMaxPool3d` when attempting to differentiate a CUDA tensor
        * :class:`torch.nn.MaxUnpool1d`
        * :class:`torch.nn.MaxUnpool2d`
        * :class:`torch.nn.MaxUnpool3d`
        * :func:`torch.nn.functional.interpolate` when attempting to differentiate a CUDA tensor
          and one of the following modes is used:

          - ``linear``
          - ``bilinear``
          - ``bicubic``
          - ``trilinear``

        * :class:`torch.nn.ReflectionPad1d` when attempting to differentiate a CUDA tensor
        * :class:`torch.nn.ReflectionPad2d` when attempting to differentiate a CUDA tensor
        * :class:`torch.nn.ReflectionPad3d` when attempting to differentiate a CUDA tensor
        * :class:`torch.nn.ReplicationPad1d` when attempting to differentiate a CUDA tensor
        * :class:`torch.nn.ReplicationPad2d` when attempting to differentiate a CUDA tensor
        * :class:`torch.nn.ReplicationPad3d` when attempting to differentiate a CUDA tensor
        * :class:`torch.nn.NLLLoss` when called on a CUDA tensor
        * :class:`torch.nn.CTCLoss` when attempting to differentiate a CUDA tensor
        * :class:`torch.nn.EmbeddingBag` when attempting to differentiate a CUDA tensor when
          ``mode='max'``
        * :func:`torch.Tensor.put_` when ``accumulate=False``
        * :func:`torch.Tensor.put_` when ``accumulate=True`` and called on a CUDA tensor
        * :func:`torch.histc` when called on a CUDA tensor
        * :func:`torch.bincount` when called on a CUDA tensor
        * :func:`torch.kthvalue` with called on a CUDA tensor
        * :func:`torch.median` with indices output when called on a CUDA tensor
        * :func:`torch.nn.functional.grid_sample` when attempting to differentiate a CUDA tensor
        * :func:`torch.cumsum` when called on a CUDA tensor when dtype is floating point or complex

    A handful of CUDA operations are nondeterministic if the CUDA version is
    10.2 or greater, unless the environment variable ``CUBLAS_WORKSPACE_CONFIG=:4096:8``
    or ``CUBLAS_WORKSPACE_CONFIG=:16:8`` is set. See the CUDA documentation for more
    details: `<https://docs.nvidia.com/cuda/cublas/index.html#cublasApi_reproducibility>`_
    If one of these environment variable configurations is not set, a :class:`RuntimeError`
    will be raised from these operations when called with CUDA tensors:

        * :func:`torch.mm`
        * :func:`torch.mv`
        * :func:`torch.bmm`

    Note that deterministic operations tend to have worse performance than
    nondeterministic operations.

    .. note::

        This flag does not detect or prevent nondeterministic behavior caused
        by calling an inplace operation on a tensor with an internal memory
        overlap or by giving such a tensor as the :attr:`out` argument for an
        operation. In these cases, multiple writes of different data may target
        a single memory location, and the order of writes is not guaranteed.

    Args:
        mode (:class:`bool`): If True, makes potentially nondeterministic
            operations switch to a deterministic algorithm or throw a runtime
            error. If False, allows nondeterministic operations.

    Keyword args:
        warn_only (:class:`bool`, optional): If True, operations that do not
            have a deterministic implementation will throw a warning instead of
            an error. Default: ``False``

    Example::

        >>> # xdoctest: +SKIP
        >>> torch.use_deterministic_algorithms(True)

        # Forward mode nondeterministic error
        >>> torch.randn(10, device='cuda').kthvalue(0)
        ...
        RuntimeError: kthvalue CUDA does not have a deterministic implementation...

        # Backward mode nondeterministic error
        >>> torch.nn.AvgPool3d(1)(torch.randn(3, 4, 5, 6, requires_grad=True).cuda()).sum().backward()
        ...
        RuntimeError: avg_pool3d_backward_cuda does not have a deterministic implementation...
    """
    _C._set_deterministic_algorithms(mode, warn_only=warn_only)

def are_deterministic_algorithms_enabled():
    r"""Returns True if the global deterministic flag is turned on. Refer to
    :func:`torch.use_deterministic_algorithms` documentation for more details.
    """
    return _C._get_deterministic_algorithms()

def is_deterministic_algorithms_warn_only_enabled():
    r"""Returns True if the global deterministic flag is set to warn only.
    Refer to :func:`torch.use_deterministic_algorithms` documentation for more
    details.
    """
    return _C._get_deterministic_algorithms_warn_only()

def set_deterministic_debug_mode(debug_mode: Union[builtins.int, str]) -> None:
    r"""Sets the debug mode for deterministic operations.

    .. note:: This is an alternative interface for
        :func:`torch.use_deterministic_algorithms`. Refer to that function's
        documentation for details about affected operations.

    Args:
        debug_mode(str or int): If "default" or 0, don't error or warn on
            nondeterministic operations. If "warn" or 1, warn on
            nondeterministic operations. If "error" or 2, error on
            nondeterministic operations.
    """

    # NOTE: builtins.int is used here because int in this scope resolves
    # to torch.int
    if not isinstance(debug_mode, (builtins.int, str)):
        raise TypeError(f'debug_mode must be str or int, but got {type(debug_mode)}')

    if isinstance(debug_mode, str):
        if debug_mode == 'default':
            debug_mode = 0
        elif debug_mode == 'warn':
            debug_mode = 1
        elif debug_mode == 'error':
            debug_mode = 2
        else:
            raise RuntimeError(
                'invalid value of debug_mode, expected one of `default`, '
                f'`warn`, `error`, but got {debug_mode}')

    if debug_mode == 0:
        _C._set_deterministic_algorithms(False)
    elif debug_mode == 1:
        _C._set_deterministic_algorithms(True, warn_only=True)
    elif debug_mode == 2:
        _C._set_deterministic_algorithms(True)
    else:
        raise RuntimeError(
            'invalid value of debug_mode, expected 0, 1, or 2, '
            f'but got {debug_mode}')

def get_deterministic_debug_mode() -> builtins.int:
    r"""Returns the current value of the debug mode for deterministic
    operations. Refer to :func:`torch.set_deterministic_debug_mode`
    documentation for more details.
    """

    if _C._get_deterministic_algorithms():
        if _C._get_deterministic_algorithms_warn_only():
            return 1
        else:
            return 2
    else:
        return 0

def get_float32_matmul_precision() -> builtins.str:
    r"""Returns the current value of float32 matrix multiplication precision. Refer to
    :func:`torch.set_float32_matmul_precision` documentation for more details.
    """
    return _C._get_float32_matmul_precision()

def set_float32_matmul_precision(precision):
    r"""Sets the internal precision of float32 matrix multiplications.

    Running float32 matrix multiplications in lower precision may significantly increase
    performance, and in some programs the loss of precision has a negligible impact.

    Supports three settings:

        * "highest", float32 matrix multiplications use the float32 datatype for
          internal computations.
        * "high", float32 matrix multiplications use the TensorFloat32 or bfloat16_3x
          datatypes for internal computations, if fast matrix multiplication algorithms
          using those datatypes internally are available. Otherwise float32
          matrix multiplications are computed as if the precision is "highest".
        * "medium", float32 matrix multiplications use the bfloat16 datatype for
          internal computations, if a fast matrix multiplication algorithm
          using that datatype internally is available. Otherwise float32
          matrix multiplications are computed as if the precision is "high".

    .. note::

        This does not change the output dtype of float32 matrix multiplications,
        it controls how the internal computation of the matrix multiplication is performed.

    .. note::

        This does not change the precision of convolution operations. Other flags,
        like `torch.backends.cudnn.allow_tf32`, may control the precision of convolution
        operations.

    .. note::

        This flag currently only affects one native device type: CUDA.
        If "high" or "medium" are set then the TensorFloat32 datatype will be used
        when computing float32 matrix multiplications, equivalent to setting
        `torch.backends.cuda.matmul.allow_tf32 = True`. When "highest" (the default)
        is set then the float32 datatype is used for internal computations, equivalent
        to setting `torch.backends.cuda.matmul.allow_tf32 = False`.

    Args:
        precision(str): can be set to "highest" (default), "high", or "medium" (see above).

    """
    _C._set_float32_matmul_precision(precision)

def set_warn_always(b):
    r"""When this flag is False (default) then some PyTorch warnings may only
    appear once per process. This helps avoid excessive warning information.
    Setting it to True causes these warnings to always appear, which may be
    helpful when debugging.

    Args:
        b (:class:`bool`): If True, force warnings to always be emitted
                           If False, set to the default behaviour
    """
    _C._set_warnAlways(b)

def is_warn_always_enabled():
    r"""Returns True if the global warn_always flag is turned on. Refer to
    :func:`torch.set_warn_always` documentation for more details.
    """
    return _C._get_warnAlways()

################################################################################
# Define numeric constants
################################################################################

# For Python Array API (https://data-apis.org/array-api/latest/API_specification/constants.html) and
# NumPy consistency (https://numpy.org/devdocs/reference/constants.html)
from math import e , nan , inf , pi
__all__.extend(['e', 'pi', 'nan', 'inf'])

################################################################################
# Define Storage and Tensor classes
################################################################################

from ._tensor import Tensor
from .storage import _StorageBase, TypedStorage, _LegacyStorage, UntypedStorage, _warn_typed_storage_removal

# NOTE: New <type>Storage classes should never be added. When adding a new
# dtype, use torch.storage.TypedStorage directly.

class ByteStorage(_LegacyStorage):
    @classproperty
    def dtype(self):
        _warn_typed_storage_removal()
        return self._dtype

    @classproperty
    def _dtype(self):
        return torch.uint8

class DoubleStorage(_LegacyStorage):
    @classproperty
    def dtype(self):
        _warn_typed_storage_removal()
        return self._dtype

    @classproperty
    def _dtype(self):
        return torch.double

class FloatStorage(_LegacyStorage):
    @classproperty
    def dtype(self):
        _warn_typed_storage_removal()
        return self._dtype

    @classproperty
    def _dtype(self):
        return torch.float

class HalfStorage(_LegacyStorage):
    @classproperty
    def dtype(self):
        _warn_typed_storage_removal()
        return self._dtype

    @classproperty
    def _dtype(self):
        return torch.half

class LongStorage(_LegacyStorage):
    @classproperty
    def dtype(self):
        _warn_typed_storage_removal()
        return self._dtype

    @classproperty
    def _dtype(self):
        return torch.long

class IntStorage(_LegacyStorage):
    @classproperty
    def dtype(self):
        _warn_typed_storage_removal()
        return self._dtype

    @classproperty
    def _dtype(self):
        return torch.int

class ShortStorage(_LegacyStorage):
    @classproperty
    def dtype(self):
        _warn_typed_storage_removal()
        return self._dtype

    @classproperty
    def _dtype(self):
        return torch.short

class CharStorage(_LegacyStorage):
    @classproperty
    def dtype(self):
        _warn_typed_storage_removal()
        return self._dtype

    @classproperty
    def _dtype(self):
        return torch.int8

class BoolStorage(_LegacyStorage):
    @classproperty
    def dtype(self):
        _warn_typed_storage_removal()
        return self._dtype

    @classproperty
    def _dtype(self):
        return torch.bool

class BFloat16Storage(_LegacyStorage):
    @classproperty
    def dtype(self):
        _warn_typed_storage_removal()
        return self._dtype

    @classproperty
    def _dtype(self):
        return torch.bfloat16

class ComplexDoubleStorage(_LegacyStorage):
    @classproperty
    def dtype(self):
        _warn_typed_storage_removal()
        return self._dtype

    @classproperty
    def _dtype(self):
        return torch.cdouble

class ComplexFloatStorage(_LegacyStorage):
    @classproperty
    def dtype(self):
        _warn_typed_storage_removal()
        return self._dtype

    @classproperty
    def _dtype(self):
        return torch.cfloat

class QUInt8Storage(_LegacyStorage):
    @classproperty
    def dtype(self):
        _warn_typed_storage_removal()
        return self._dtype

    @classproperty
    def _dtype(self):
        return torch.quint8

class QInt8Storage(_LegacyStorage):
    @classproperty
    def dtype(self):
        _warn_typed_storage_removal()
        return self._dtype

    @classproperty
    def _dtype(self):
        return torch.qint8

class QInt32Storage(_LegacyStorage):
    @classproperty
    def dtype(self):
        _warn_typed_storage_removal()
        return self._dtype

    @classproperty
    def _dtype(self):
        return torch.qint32

class QUInt4x2Storage(_LegacyStorage):
    @classproperty
    def dtype(self):
        _warn_typed_storage_removal()
        return self._dtype

    @classproperty
    def _dtype(self):
        return torch.quint4x2

class QUInt2x4Storage(_LegacyStorage):
    @classproperty
    def dtype(self):
        _warn_typed_storage_removal()
        return self._dtype

    @classproperty
    def _dtype(self):
        return torch.quint2x4

_storage_classes = {
    UntypedStorage, DoubleStorage, FloatStorage, LongStorage, IntStorage,
    ShortStorage, CharStorage, ByteStorage, HalfStorage, BoolStorage,
    QUInt8Storage, QInt8Storage, QInt32Storage, BFloat16Storage,
    ComplexFloatStorage, ComplexDoubleStorage, QUInt4x2Storage, QUInt2x4Storage,
    TypedStorage
}

# The _tensor_classes set is initialized by the call to _C._initialize_tensor_type_bindings()
_tensor_classes: Set[Type] = set()

# If you edit these imports, please update torch/__init__.py.in as well
from .random import set_rng_state, get_rng_state, manual_seed, initial_seed, seed
from .serialization import save, load
from ._tensor_str import set_printoptions

################################################################################
# Initialize extension
################################################################################

def manager_path():
    if sys.executable == 'torch_deploy' or platform.system() == 'Windows':
        return b""
    path = get_file_path('torch', 'bin', 'torch_shm_manager')
    prepare_multiprocessing_environment(get_file_path('torch'))
    if not os.path.exists(path):
        raise RuntimeError("Unable to find torch_shm_manager at " + path)
    return path.encode('utf-8')

from torch.amp import autocast

# Initializing the extension shadows the built-in python float / int classes;
# store them for later use by SymInt / SymFloat.
py_float = float
py_int = int

# Shared memory manager needs to know the exact location of manager executable
_C._initExtension(manager_path())
del manager_path

# Appease the type checker: it can't deal with direct setting of globals().
# Note that we will see "too many" functions when reexporting this way; there
# is not a good way to fix this problem.  Perhaps, try to redesign VariableFunctions
# so that this import is good enough
if TYPE_CHECKING:
    # Some type signatures pulled in from _VariableFunctions here clash with
    # signatures already imported. For now these clashes are ignored; see
    # PR #43339 for details.
    from torch._C._VariableFunctions import *  # type: ignore[misc] # noqa: F403

# Ops not to be exposed in `torch` namespace,
# mostly helper ops.
PRIVATE_OPS = (
    'unique_dim',
)

for name in dir(_C._VariableFunctions):
    if name.startswith('__') or name in PRIVATE_OPS:
        continue
    obj = getattr(_C._VariableFunctions, name)
    obj.__module__ = 'torch'
    globals()[name] = obj
    if not name.startswith("_"):
        __all__.append(name)

################################################################################
# Import interface functions defined in Python
################################################################################

# needs to be after the above ATen bindings so we can overwrite from Python side
from .functional import *  # noqa: F403


################################################################################
# Remove unnecessary members
################################################################################

del _StorageBase
del _LegacyStorage

################################################################################
# Define _assert
################################################################################

# needs to be before the submodule imports to avoid circular dependencies
def _assert(condition, message):
    r"""A wrapper around Python's assert which is symbolically traceable.
    """
    from .overrides import has_torch_function, handle_torch_function

    if type(condition) is not torch.Tensor and has_torch_function((condition,)):
        return handle_torch_function(_assert, (condition,), condition, message)
    assert condition, message

################################################################################
# Import most common subpackages
################################################################################

# Use the redundant form so that type checkers know that these are a part of
# the public API. The "regular" import lines are there solely for the runtime
# side effect of adding to the imported module's members for other users.
from torch import cuda as cuda
from torch import cpu as cpu
from torch import autograd as autograd
from torch.autograd import (
    no_grad as no_grad,
    enable_grad as enable_grad,
    set_grad_enabled as set_grad_enabled,
    inference_mode as inference_mode,
)
from torch import fft as fft
from torch import futures as futures
from torch import nested as nested
from torch import nn as nn
from torch.signal import windows as windows
from torch import optim as optim
import torch.optim._multi_tensor
from torch import multiprocessing as multiprocessing
from torch import sparse as sparse
from torch import special as special
import torch.utils.backcompat
from torch import onnx as onnx
from torch import jit as jit
from torch import linalg as linalg
from torch import hub as hub
from torch import random as random
from torch import distributions as distributions
from torch import testing as testing
import torch.backends.cuda
import torch.backends.mps
import torch.backends.cudnn
import torch.backends.mkl
import torch.backends.mkldnn
import torch.backends.openmp
import torch.backends.quantized
import torch.utils.data
from torch import __config__ as __config__
from torch import __future__ as __future__
from torch import profiler as profiler

# Quantized, sparse, AO, etc. should be last to get imported, as nothing
# is expected to depend on them.
from torch import ao as ao
# nn.quant* depends on ao -- so should be after those.
import torch.nn.quantizable
import torch.nn.quantized
import torch.nn.qat
import torch.nn.intrinsic

_C._init_names(list(torch._storage_classes))

# attach docstrings to torch and tensor functions
from . import _torch_docs, _tensor_docs, _storage_docs
del _torch_docs, _tensor_docs, _storage_docs


def compiled_with_cxx11_abi():
    r"""Returns whether PyTorch was built with _GLIBCXX_USE_CXX11_ABI=1"""
    return _C._GLIBCXX_USE_CXX11_ABI


# Import the ops "namespace"
from torch._ops import ops
from torch._classes import classes

# quantization depends on torch.fx
# Import quantization
from torch import quantization as quantization

# Import the quasi random sampler
from torch import quasirandom as quasirandom

# If you are seeing this, it means that this call site was not checked if
# the memory format could be preserved, and it was switched to old default
# behaviour of contiguous
legacy_contiguous_format = contiguous_format

# Register fork handler to initialize OpenMP in child processes (see gh-28389)
from torch.multiprocessing._atfork import register_after_fork
register_after_fork(torch.get_num_threads)
del register_after_fork

# Import tools that require fully imported torch (for applying
# torch.jit.script as a decorator, for instance):
from ._lobpcg import lobpcg as lobpcg

# These were previously defined in native_functions.yaml and appeared on the
# `torch` namespace, but we moved them to c10 dispatch to facilitate custom
# class usage. We add these lines here to preserve backward compatibility.
quantized_lstm = torch.ops.aten.quantized_lstm
quantized_gru = torch.ops.aten.quantized_gru

from torch.utils.dlpack import from_dlpack, to_dlpack

# Import experimental masked operations support. See
# [RFC-0016](https://github.com/pytorch/rfcs/pull/27) for more
# information.
from . import masked

# Import removed ops with error message about removal
from ._linalg_utils import (  # type: ignore[misc]
    matrix_rank,
    eig,
    solve,
    lstsq,
)

class _TorchCompileInductorWrapper:
    def __init__(self, mode, passes):
        from torch._dynamo.eval_frame import lookup_backend
        from torch._inductor.config import InductorConfigContext

        self.compile_fn = lookup_backend("inductor")
        self.cm = InductorConfigContext(mode if mode is not None else passes)
        self._torchdynamo_orig_callable = self.compile_fn

    def __call__(self, model_, inputs_):
        with self.cm:
            return self.compile_fn(model_, inputs_)


def compile(model: Optional[Callable] = None, *,
            fullgraph: builtins.bool = False,
            dynamic: builtins.bool = False,
            backend: Union[str, Callable] = "inductor",
            mode: Union[str, None] = None,
            passes: Optional[Dict[str, Union[str, builtins.int, builtins.bool]]] = None,
            **kwargs) -> Callable:
    """
    Optimizes given model/function using Dynamo and specified backend

    Args:
       model (Callable): Module/function to optimize
       fullgraph (bool): Whether it is ok to break model into several subgraphs
       dynamic (bool): Use dynamic shape tracing
       backend (str or Callable): backend to be used
       mode (str): Can be either "default", "reduce-overhead" or "max-autotune"
       passes (dict): A dictionary of passes to the backend. Passes currently recognized by inductor backend:
                       - static-memory
                       - matmul-tune
                       - matmul-padding
                       - triton-autotune
                       - triton-bmm
                       - triton-mm
                       - triton-convolution
                       - rematerialize-threshold
                       - rematerialize-acc-threshold

    Example::

        @torch.compile(passes={"matmul-padding": True}, fullgraph=True)
        def foo(x):
            return torch.sin(x) + torch.cos(x)

    """
    _C._log_api_usage_once("torch.compile")
    # Decorator mode
    if model is None:
        def fn(model: Callable):
            if model is None:
                raise RuntimeError("Model can't be None")
            return compile(model,
                           fullgraph=fullgraph,
                           dynamic=dynamic,
                           backend=backend,
                           mode=mode,
                           passes=passes,
                           **kwargs)
        return fn

    import torch._dynamo
    if mode is not None and passes is not None:
        raise RuntimeError("Either mode or passes can be specified, but both can't be specified at the same time.")
    if mode is None and passes is None:
        mode = "default"
    if backend == "inductor":
        backend = _TorchCompileInductorWrapper(mode, passes)
    return torch._dynamo.optimize(backend=backend, nopython=fullgraph, dynamic=dynamic, **kwargs)(model)


def _register_device_module(device_type, module):
    r"""Register an external runtime module of the specific :attr:`device_type`
    supported by torch.

    After the :attr:`module` is registered correctly, the user can refer
    the external runtime module as part of torch with attribute torch.xxx.
    """
    # Make sure the device_type represent a supported device type for torch.
    device_type = torch.device(device_type).type
    m = sys.modules[__name__]
    if hasattr(m, device_type):
        raise RuntimeError("The runtime module of '{}' has already "
                           "been registered with '{}'".format(device_type, getattr(m, device_type)))
    setattr(m, device_type, module)
    torch_module_name = '.'.join([__name__, device_type])
    sys.modules[torch_module_name] = module

# expose return_types
from . import return_types
from . import library
if not TYPE_CHECKING:
    from . import _meta_registrations

# Enable CUDA Sanitizer
if 'TORCH_CUDA_SANITIZER' in os.environ:
    import torch.cuda._sanitizer as csan

    csan.enable_cuda_sanitizer()

# Populate magic methods on SymInt and SymFloat
import torch.fx.experimental.symbolic_shapes

from torch import func as func

from torch.func import vmap

# Enable trace collection through dynolog
from torch.profiler.profiler import _profile_using_dynolog
_profile_using_dynolog(override=False)<|MERGE_RESOLUTION|>--- conflicted
+++ resolved
@@ -50,11 +50,7 @@
     'set_deterministic_debug_mode', 'get_deterministic_debug_mode',
     'set_float32_matmul_precision', 'get_float32_matmul_precision',
     'set_warn_always', 'is_warn_always_enabled', 'SymInt', 'SymFloat',
-<<<<<<< HEAD
-    'compile', 'vmap', 'profile_using_dynolog',
-=======
-    'sym_int', 'sym_float', 'compile', 'vmap'
->>>>>>> 619d52a5
+    'sym_int', 'sym_float', 'compile', 'vmap', '_profile_using_dynolog'
 ]
 
 ################################################################################
