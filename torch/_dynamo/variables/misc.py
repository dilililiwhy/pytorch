import inspect
import types
from typing import Dict, List

import torch._C
from torch._dynamo.variables.constant import ConstantVariable
from torch._guards import Guard, GuardSource

from .. import variables
from ..bytecode_transformation import create_instruction
from ..exc import unimplemented
from ..guards import GuardBuilder
from ..source import AttrSource
from ..utils import identity, proxy_args_kwargs
from .base import VariableTracker
from .functions import (
    NestedUserFunctionVariable,
    UserFunctionVariable,
    UserMethodVariable,
    WrappedUserFunctionVariable,
    WrappedUserMethodVariable,
)


class SuperVariable(VariableTracker):
    def __init__(self, typevar, objvar=None, specialized=False, **kwargs):
        super().__init__(**kwargs)
        self.typevar = typevar
        self.objvar = objvar
        self.specialized = specialized  # directly get attr from self.typevar if true

    def reconstruct(self, codegen):
        codegen(variables.BuiltinVariable(super))
        codegen(self.typevar)
        if self.objvar is not None:
            codegen(self.objvar)
            return [create_instruction("CALL_FUNCTION", 2)]
        else:
            return [create_instruction("CALL_FUNCTION", 1)]

    def const_getattr(self, tx, name):
        assert self.objvar, "1-arg super not implemented"
        if self.specialized:
            return getattr(self.typevar.as_python_constant(), name)
        search_type = self.typevar.as_python_constant()

        # We default to the python type of the object. However, if this is
        # a `type` or subclass of `type`, then the original object represents
        # the user defined type.
        type_to_use = self.objvar.python_type()
        if issubclass(type_to_use, type):
            type_to_use = self.objvar.value

        # TODO(jansel): there is a small chance this could trigger user code, prevent that
        return getattr(super(search_type, type_to_use), name)

    def call_method(
        self,
        tx,
        name,
        args: "List[VariableTracker]",
        kwargs: "Dict[str, VariableTracker]",
    ) -> "VariableTracker":
        options = VariableTracker.propagate(
            self, args, kwargs.values(), self.objvar, self.typevar
        )
        inner_fn = self.const_getattr(self, name)
        source = None if self.source is None else AttrSource(self.source, name)
        if inner_fn is object.__init__:
            return LambdaVariable(identity, **options)
        elif isinstance(inner_fn, types.FunctionType):
            return variables.UserFunctionVariable(
                inner_fn, source=source, **options
            ).call_function(tx, [self.objvar] + args, kwargs)
        elif isinstance(inner_fn, types.MethodType):
            return variables.UserMethodVariable(
                inner_fn.__func__, self.objvar, source=source, **options
            ).call_function(tx, args, kwargs)
        else:
            unimplemented(f"non-function or method super: {inner_fn}")


class UnknownVariable(VariableTracker):
    """
    It could be anything!
    """


class ComptimeVariable(VariableTracker):
    """
    This variable is special, it lets you execute arbitrary code at
    Dynamo compile time
    """

    def reconstruct(self, codegen):
        raise NotImplementedError("comptime is special form")

    def var_getattr(self, tx, name: str) -> "VariableTracker":
        from ..comptime import comptime

        # To support the comptime.print_graph convenience accessors
        from .functions import UserFunctionVariable

        return UserFunctionVariable(
            getattr(comptime, name), source=AttrSource(self.source, name)
        )

    def call_function(
        self, tx, args: "List[VariableTracker]", kwargs: "Dict[str, VariableTracker]"
    ) -> "VariableTracker":
        from ..comptime import ComptimeContext

        # TODO: support an expression form as well

        assert not kwargs
        assert len(args) == 1
        fn = args[0]
        if isinstance(fn, UserFunctionVariable):
            fn.get_function()(ComptimeContext(tx))
        elif isinstance(fn, NestedUserFunctionVariable):
            # We have to manually bind the freevars ourselves
            code = fn.get_code()
            assert not fn.closure, (
                "comptime function must not have free variables, "
                f"but these variables were free: {code.co_freevars}"
            )
            func = types.FunctionType(
                code,
                fn.f_globals,
                fn.fn_name.as_python_constant(),
                tuple(fn.defaults.items) if fn.defaults else None,
                # We could automatically promote free variables into
                # ComptimeVar but this is confusing if you access
                # a free variable that we actually DO have the runtime
                # value for
                # tuple(make_cell(ComptimeVar(i)) for i in fn.closure.items)
                tuple(),
            )
            func(ComptimeContext(tx))
        else:
            raise RuntimeError(f"unsupported argument to comptime: {type(fn)}")

        return variables.ConstantVariable(None)


class ClosureVariable(UnknownVariable):
    def __init__(self, name, **kwargs):
        super().__init__(**kwargs)
        self.name = name

    def reconstruct(self, codegen):
        return [codegen.create_load_closure(self.name)]


class NewCellVariable(VariableTracker):
    def __init__(self, **kwargs):
        super().__init__(**kwargs)


class NewGlobalVariable(VariableTracker):
    def __init__(self, **kwargs):
        super().__init__(**kwargs)


class ContextWrappingVariable(VariableTracker):
    def __init__(self, target_values, initial_values=None, **kwargs):
        super().__init__(**kwargs)
        self.target_values = target_values
        self.initial_values = initial_values
        self.recursively_contains = (
            set()
        )  # This var doesn't contain any child vars and doesn't support clone() properly,
        # so don't populate this automatically

    def enter(self, tx):
        self._call_func(tx, self.target_values)
        return variables.ConstantVariable(None, **VariableTracker.propagate(self))

    def exit(self, tx, *args):
        self._call_func(tx, self.initial_values)
        return variables.ConstantVariable(None, **VariableTracker.propagate(self))

<<<<<<< HEAD
    def reconstruct(self, codegen):
        attr_source = AttrSource(
            codegen.tx.import_source(self.module_name()), self.fn_name()
        )
        return attr_source.reconstruct(codegen)
=======
    def reconstruct(self, codegen, target_inst=None):
        """
        Generate following Python Bytecode, with a `torch._C._set_grad_enable` call
        Python 3.8
             0 LOAD_GLOBAL              0 (torch)
             2 LOAD_ATTR                1 (_C)
             4 LOAD_METHOD              2 (_set_grad_enable)
             6 LOAD_CONST               1 (False)
             8 CALL_METHOD              1
            10 POP_TOP

            12 SETUP_FINALLY           10 (to 24)

            14 LOAD_GLOBAL              3 (user_inst)
            16 CALL_FUNCTION            0
            18 POP_TOP
            20 POP_BLOCK
            22 BEGIN_FINALLY

            24 LOAD_GLOBAL              0 (torch)
            26 LOAD_ATTR                1 (_C)
            28 LOAD_METHOD              2 (_set_grad_enable)
            30 LOAD_CONST               2 (True)
            32 CALL_METHOD              1
            34 POP_TOP
            36 END_FINALLY
            38 LOAD_CONST               0 (None)
            40 RETURN_VALUE

        Instructions 0-10 and 24-34 call torch._C.set_grad_enable(True/False)

        Python 3.9, 3.10
             0 LOAD_GLOBAL              0 (torch)
             2 LOAD_ATTR                1 (_C)
             4 LOAD_METHOD              2 (_set_grad_enable)
             6 LOAD_CONST               1 (False)
             8 CALL_METHOD              1
            10 POP_TOP

            12 SETUP_FINALLY           22 (to 36)

            14 LOAD_GLOBAL              3 (user_inst)
            16 CALL_FUNCTION            0
            18 POP_TOP
            20 POP_BLOCK

            22 LOAD_GLOBAL              0 (torch)
            24 LOAD_ATTR                1 (_C)
            26 LOAD_METHOD              2 (_set_grad_enable)
            28 LOAD_CONST               2 (True)
            30 CALL_METHOD              1
            32 POP_TOP

            34 JUMP_FORWARD            14 (to 50)

            36 LOAD_GLOBAL              0 (torch)
            38 LOAD_ATTR                1 (_C)
            40 LOAD_METHOD              2 (_set_grad_enable)
            42 LOAD_CONST               2 (True)
            44 CALL_METHOD              1
            46 POP_TOP
            48 RERAISE

            50 LOAD_CONST               0 (None)
            52 RETURN_VALUE

        """
        if self.target_values == self.initial_values:
            return ([], [])

        def set_context_insts(values):
            attr_source = AttrSource(
                codegen.tx.import_source(self.module_name()), self.fn_name()
            )
            load_set_context_enabling_insts = attr_source.reconstruct(codegen)

            if values:
                loads = [codegen.create_load_const(val) for val in values]
            else:
                loads = []

            return [
                *load_set_context_enabling_insts,
                *loads,
                create_instruction("CALL_FUNCTION", len(loads)),
                create_instruction("POP_TOP"),
            ]

        init_block = set_context_insts(self.target_values)
        finally_block = set_context_insts(self.initial_values)
        setup_final_inst = create_instruction("SETUP_FINALLY", target=finally_block[0])
        prologue = init_block + [setup_final_inst]

        # Generate the epilogue - starts with 20 POP_BLOCK and ends at 34 POP_TOP
        if sys.version_info < (3, 9):
            # Generate the prologue that ends with setup_finally
            epilogue = [
                create_instruction("POP_BLOCK"),
                codegen.create_begin_finally(),
                *finally_block,
                create_instruction("END_FINALLY"),
            ]
        else:
            except_block = set_context_insts(self.initial_values)
            epilogue = [
                create_instruction("POP_BLOCK"),
                *except_block,
                create_instruction("JUMP_FORWARD", target=target_inst),
                *finally_block,
                create_instruction("RERAISE"),
            ]
>>>>>>> 18d93cdc

    def module_name(self):
        raise NotImplementedError("module_name called on base")

    def _call_func(self, tx, initial_values):
        raise NotImplementedError("_call_func called on base")

<<<<<<< HEAD
=======
    def module_name(self):
        raise NotImplementedError("module_name called on base")

    def fn_name(self):
        raise NotImplementedError("fn_name called on base")

>>>>>>> 18d93cdc
    def call_function(
        self, tx, args: "List[VariableTracker]", kwargs: "Dict[str, VariableTracker]"
    ) -> "VariableTracker":
        assert len(args) == 1
        if isinstance(args[0], NestedUserFunctionVariable):
            args[0] = UserFunctionVariable(args[0].get_function())
        assert isinstance(args[0], UserMethodVariable) or isinstance(
            args[0], UserFunctionVariable
        )

        if isinstance(args[0], UserMethodVariable):
            return WrappedUserMethodVariable(args[0], self)

        if isinstance(args[0], UserFunctionVariable):
            return WrappedUserFunctionVariable(args[0], self)


class GradModeVariable(ContextWrappingVariable):
    """represents torch.{no_grad,enable_grad,set_grad_mode}()"""

    _guards_singleton = {Guard("", GuardSource.GLOBAL, GuardBuilder.GRAD_MODE)}

    @staticmethod
    def create(tx, target_value, **kwargs):
        var = GradModeVariable(
            target_values=[target_value],
            initial_values=[torch.is_grad_enabled()],
            **kwargs,
        )
        var._call_func(tx, [target_value])
        return var

    def __init__(self, target_values, initial_values=None, **kwargs):
        super().__init__(
            target_values=target_values, initial_values=initial_values, **kwargs
        )
        self.guards = self.guards | self._guards_singleton

    def enter(self, tx):
        return variables.ConstantVariable(None, **VariableTracker.propagate(self))

    def exit(self, tx, *args):
        self._call_func(tx, self.initial_values)
        return variables.ConstantVariable(None, **VariableTracker.propagate(self))

    def _call_func(self, tx, values):
        assert len(values) == 1
        value = values[0]
        print("ENTERING/EXITING", value)
        tx.output.create_node(
            "call_function", torch._C._set_grad_enabled, (value,), {}
        ),
        torch._C._set_grad_enabled(value)

    def module_name(self):
        return "torch"

    def fn_name(self):
        return "set_grad_enabled"


class AutocastModeVariable(ContextWrappingVariable):
    @staticmethod
    def create(target_values, kwargs):
        # device_type : str,
        # dtype : Optional[_dtype] = None,
        # enabled : bool = True,
        # cache_enabled : Optional[bool] = None):cache_enabled
        bound_args = inspect.signature(torch.autocast).bind(*target_values, **kwargs)
        bound_args.apply_defaults()
        target_values = []
        kwargs.clear()

        for key in ["device_type", "dtype", "enabled", "cache_enabled"]:
            arg = bound_args.arguments[key]
            if isinstance(arg, VariableTracker):
<<<<<<< HEAD
                if not isinstance(arg, ConstantVariable):
                    raise unimplemented("autocast with non-constant arguments")
=======
>>>>>>> 18d93cdc
                target_values.append(bound_args.arguments[key].as_python_constant())
            else:
                target_values.append(bound_args.arguments[key])

        var = AutocastModeVariable(target_values, initial_values=None, **kwargs)
        return var

    def __init__(self, target_values, initial_values=None, **kwargs):
        mode = kwargs.pop("mode", None)
        super().__init__(
            target_values=target_values, initial_values=initial_values, **kwargs
        )
        self.target_values = target_values
        self.mode = mode

    def exit(self, tx, *args):
        self.mode = tx.output.create_node(
            "call_function", exit_functional_autocast, (self.mode,), {}
        )

    def enter(self, tx):
        self.mode = tx.output.create_node(
            "call_function", enter_functional_autocast, (*self.target_values,), {}
        )

    def module_name(self):
<<<<<<< HEAD
        return "torch"
=======
        return "torch.amp.autocast_mode"
>>>>>>> 18d93cdc

    def fn_name(self):
        return "autocast"


def enter_functional_autocast(*vals):
    mode = torch.amp.autocast(*vals)
    mode.__enter__()
    return mode


def exit_functional_autocast(mode):
    mode.__exit__(None, None, None)


class NullContextVariable(ContextWrappingVariable):
    """
    This class represents Python contextlib.nullcontext.
    It's used as a placeholder for other context managers that Dynamo doesn't
    support yet, e.g, torch.autograd.profiler.record_function.
    """

    def __init__(self, target_values=None, **kwargs):
        super().__init__(target_values=target_values, **kwargs)

    def enter(self, tx):
        return variables.ConstantVariable(None, **VariableTracker.propagate(self))

    def exit(self, tx, *args):
        return variables.ConstantVariable(None, **VariableTracker.propagate(self))

    def module_name(self):
        return "contextlib"

    def fn_name(self):
        return "nullcontext"


class CUDAStreamContextVariable(ContextWrappingVariable):
    @staticmethod
    def create(tx, target_value, **kwargs):
        from .builder import wrap_fx_proxy_cls

        current_stream = wrap_fx_proxy_cls(
            CUDAStreamVariable,
            tx,
            tx.output.create_proxy(
                "call_function",
                torch.cuda.current_stream,
                (None,),
                {},
            ),
        )
        return CUDAStreamContextVariable(
            target_values=[target_value],
            initial_values=[current_stream],
            **kwargs,
        )

    def __init__(self, target_values, initial_values=None, **kwargs):
        super().__init__(
            target_values=target_values, initial_values=initial_values, **kwargs
        )

    def enter(self, tx):
        tx.output.create_proxy(
            "call_function",
            torch.cuda.set_stream,
            (self.target_values[0].as_proxy(),),
            {},
        )
        torch.cuda.set_stream(self.target_values[0].value)

    def exit(self, tx, *args):
        tx.output.create_proxy(
            "call_function",
            torch.cuda.set_stream,
            (self.initial_values[0].as_proxy(),),
            {},
        )
        torch.cuda.set_stream(self.initial_values[0].value)

    def fn_name(self):
        return "cuda.stream"


class CUDAStreamVariable(VariableTracker):
    def __init__(self, proxy, value, **kwargs):
        if "example_value" in proxy.node.meta:
            assert proxy.node.meta["example_value"] == value
        super().__init__(**kwargs)
        self.proxy = proxy
        self.value = value

    def call_method(
        self,
        tx,
        name,
        args: "List[VariableTracker]",
        kwargs: "Dict[str, VariableTracker]",
    ) -> "VariableTracker":
        unimplemented("cuda stream")

    def as_proxy(self):
        return self.proxy


class WithExitFunctionVariable(VariableTracker):
    def __init__(self, ctx: ContextWrappingVariable, target, **kwargs):
        super().__init__(**kwargs)
        assert isinstance(ctx, ContextWrappingVariable)
        self.ctx = ctx
        self.target = target

    def call_function(
        self, tx, args: "List[VariableTracker]", kwargs: "Dict[str, VariableTracker]"
    ) -> "VariableTracker":
        assert not kwargs
        return self.ctx.exit(tx, *args)

    def reconstruct(self, codegen):
        # Note here we reconstruct the context manager rather than the
        # exit function.  The handler generated by BlockStackEntry
        # will re-enter the context in the resume function.

        output = AttrSource(
            codegen.tx.import_source(self.ctx.module_name()), self.ctx.fn_name()
        ).reconstruct(codegen)

        if codegen.tx.output.partial_convert:
            loads = [codegen.create_load_const(val) for val in self.ctx.target_values]
            output.extend(loads)
            output.extend(
                [
                    create_instruction("CALL_FUNCTION", len(loads)),
                    create_instruction("SETUP_WITH", target=self.target),
                    create_instruction("POP_TOP"),
                ]
            )
        return output


class InspectSignatureVariable(VariableTracker):
    """represents inspect.signature(...)"""

    @staticmethod
    def create(callable, **kwargs):
        if kwargs:
            unimplemented(f"inspect.signature with {kwargs}")
        return InspectSignatureVariable(callable)

    def __init__(self, inspected, **kwargs):
        super().__init__(**kwargs)
        self.inspected = inspected


class AutogradFunctionVariable(VariableTracker):
    """represents a torch.autograd.Function subclass"""

    def __init__(self, fn_cls, **kwargs):
        super().__init__(**kwargs)
        self.fn_cls = fn_cls

    def call_apply(self, tx, args, kwargs):
        requires_grad = False

        def visit(node):
            nonlocal requires_grad
            if isinstance(node, variables.TensorVariable):
                if node.requires_grad is not False:
                    requires_grad = True
            if isinstance(node, variables.NNModuleVariable):
                if node.is_training(tx):
                    requires_grad = True
            return node

        VariableTracker.apply(visit, (args, kwargs))

        if requires_grad and torch.is_grad_enabled():
            # TODO(jansel): handle this in training mode
            unimplemented("autograd.Function with requires_grad")

        args = [BlackHoleVariable()] + list(args)
        options = VariableTracker.propagate(self, args, kwargs.values())
        options["source"] = AttrSource(AttrSource(self.source, "__class__"), "forward")
        fn = self.fn_cls.forward
        if isinstance(fn, types.FunctionType):
            return variables.UserFunctionVariable(fn, **options).call_function(
                tx, args, kwargs
            )
        elif isinstance(fn, types.MethodType):
            return variables.UserMethodVariable(
                fn.__func__, variables.UserDefinedClassVariable(self.fn_cls), **options
            ).call_function(tx, args, kwargs)
        else:
            unimplemented(
                f"non-function or method in subclass of torch.autograd.Function: {fn}"
            )

    def call_function(self, tx, args, kwargs):
        options = VariableTracker.propagate(self, args, kwargs.values())
        return AutogradFunctionVariable(self.fn_cls, source=self.source, **options)


class BlackHoleVariable(VariableTracker):
    """A autograd.function context that just ignores everything (for forward extraction)"""

    def call_method(
        self,
        tx,
        name,
        args: "List[VariableTracker]",
        kwargs: "Dict[str, VariableTracker]",
    ) -> "VariableTracker":
        assert name in ("__setattr__", "save_for_backward"), name
        return variables.ConstantVariable(
            None, **VariableTracker.propagate(self, args, kwargs.values())
        )


class AutogradFunctionContextVariable(VariableTracker):
    """
    A autograd.function context used after graph break in forward.
    Any call method on this context object will be graph break.
    The is different from BlackHoleVariable which is only used in inference mode.
    """

    pass


class LambdaVariable(VariableTracker):
    def __init__(self, fn, **kwargs):
        super().__init__(**kwargs)
        self.fn = fn

    def call_function(
        self, tx, args: "List[VariableTracker]", kwargs: "Dict[str, VariableTracker]"
    ) -> "VariableTracker":
        return self.fn(*args, **kwargs).add_options(self)


class GetAttrVariable(VariableTracker):
    def __init__(self, obj, name, **kwargs):
        super().__init__(**kwargs)
        assert isinstance(obj, VariableTracker)
        assert isinstance(name, str)
        self.obj = obj
        self.name = name

    def __str__(self):
        return f"{self.__class__.__name__}({self.obj}, {self.name})"

    @staticmethod
    def create_getattr_proxy(base_proxy: torch.fx.Proxy, attr):
        return getattr(base_proxy, attr)

    def as_proxy(self):
        return GetAttrVariable.create_getattr_proxy(self.obj.as_proxy(), self.name)

    def const_getattr(self, tx, name):
        if not isinstance(self.obj, variables.NNModuleVariable):
            raise NotImplementedError()
        step1 = tx.output.get_submodule(self.obj.module_key)
        if self.name not in step1.__dict__:
            raise NotImplementedError()
        step2 = inspect.getattr_static(step1, self.name)
        if name not in step2.__dict__:
            raise NotImplementedError()
        return inspect.getattr_static(step2, name)

    def reconstruct(self, codegen):
        codegen(self.obj)
        return codegen.create_load_attrs(self.name)

    def call_function(
        self, tx, args: "List[VariableTracker]", kwargs: "Dict[str, VariableTracker]"
    ) -> "VariableTracker":
        from .builder import wrap_fx_proxy

        # This variable is True when it corresponds to user code such as
        #
        #   super().__torch_function__(...)
        #
        # and the super().__torch_function__ attribute resolves
        # to torch.Tensor.__torch_function__.
        is_original_tensor_torch_function = (
            self.name == "__torch_function__"
            and isinstance(self.obj, SuperVariable)
            # for now, only support one level of inheritance
            and len(self.obj.objvar.value.__mro__) > 1
            and self.obj.objvar.value.__mro__[1] == torch.Tensor
        )
        if is_original_tensor_torch_function:
            # Instead of tracing inside torch.Tensor.__torch_function__,
            # record the `call_function` or `call_method` call into the graph.
            from . import TorchVariable

            original_torch_or_getattr_variable = args[0]
            new_args = args[2].items
            new_kwargs = args[3].items
            options = VariableTracker.propagate(self, new_args, new_kwargs.values())
            # Disable __torch_function__ here to prevent the clone of the
            # example tensor from going into the override.
            with torch._C.DisableTorchFunctionSubclass():
                if isinstance(args[0], TorchVariable):
                    return wrap_fx_proxy(
                        tx=tx,
                        proxy=tx.output.create_proxy(
                            "call_function",
                            original_torch_or_getattr_variable.value,
                            *proxy_args_kwargs(new_args, new_kwargs),
                        ),
                        **options,
                    )
                elif isinstance(args[0], GetAttrVariable):
                    return wrap_fx_proxy(
                        tx=tx,
                        proxy=tx.output.create_proxy(
                            "call_method",
                            original_torch_or_getattr_variable.name,
                            *proxy_args_kwargs(new_args, new_kwargs),
                        ),
                        **options,
                    )
                else:
                    unimplemented(
                        f"GetAttrVariable.call_function original __torch_function__ {args}"
                    )

        if isinstance(self.obj, AutogradFunctionVariable) and self.name == "apply":
            return self.obj.call_apply(tx, args, kwargs).add_options(self)
        # calling parent class‘s non classmethod from child class
        # https://github.com/pytorch/pytorch/issues/90558
        elif (
            isinstance(self.obj, variables.UserDefinedClassVariable)
            and len(args) > 0
            and issubclass(args[0].python_type(), self.obj.value)
        ):
            return SuperVariable(self.obj, args[0], True).call_method(
                tx, self.name, args[1:], kwargs
            )
        return self.obj.call_method(tx, self.name, args, kwargs).add_options(self)

    def call_method(
        self,
        tx,
        name,
        args: "List[VariableTracker]",
        kwargs: "Dict[str, VariableTracker]",
    ) -> "VariableTracker":
        if (
            name == "__len__"
            and isinstance(self.obj, InspectSignatureVariable)
            and self.name == "parameters"
        ):
            return variables.ConstantVariable(
                self.obj.inspected.num_parameters(),
                **VariableTracker.propagate(self, self.obj, self.obj.inspected),
            )
        return super().call_method(tx, name, args, kwargs)


class PythonModuleVariable(VariableTracker):
    def __init__(self, value: types.ModuleType, **kwargs):
        super().__init__(**kwargs)
        self.value = value

    def python_type(self):
        return types.ModuleType


class SkipFilesVariable(VariableTracker):
    def __init__(self, value, **kwargs):
        super().__init__(**kwargs)
        self.value = value

    def python_type(self):
        return type(self.value)

    def as_python_constant(self):
        return self.value

    def call_function(
        self, tx, args: "List[VariableTracker]", kwargs: "Dict[str, VariableTracker]"
    ) -> "VariableTracker":
        if inspect.getattr_static(self.value, "_torchdynamo_disable", False):
            unimplemented(f"call torch._dynamo.disable() wrapped function {self.value}")
        else:
            try:
                path = inspect.getfile(self.value)
            except TypeError:
                path = f"Builtin {self.value.__name__}"
            unimplemented(
                f"call_function {self.value.__qualname__} in skip_files {path}"
            )


class TypingVariable(VariableTracker):
    def __init__(self, value, **kwargs):
        super().__init__(**kwargs)
        self.value = value

    def call_method(
        self,
        tx,
        name,
        args: "List[VariableTracker]",
        kwargs: "Dict[str, VariableTracker]",
    ) -> "VariableTracker":
        if name == "__getitem__" and len(args) == 1:
            return variables.ConstantVariable(
                self.value[args[0].as_python_constant()],
                **VariableTracker.propagate(self, args),
            )
        unimplemented("typing")

    def python_type(self):
        return type(self.value)

    def as_python_constant(self):
        return self.value


class NumpyVariable(VariableTracker):
    """
    Wrapper around `numpy.*` for better error messages.
    """

    def __init__(self, value, **kwargs):
        super().__init__(**kwargs)
        self.value = value

    def call_function(
        self, tx, args: "List[VariableTracker]", kwargs: "Dict[str, VariableTracker]"
    ) -> "VariableTracker":
        unimplemented("numpy")

    def call_method(
        self,
        tx,
        name,
        args: "List[VariableTracker]",
        kwargs: "Dict[str, VariableTracker]",
    ) -> "VariableTracker":
        unimplemented("numpy")

    def python_type(self):
        return type(self.value)

    def as_python_constant(self):
        return self.value<|MERGE_RESOLUTION|>--- conflicted
+++ resolved
@@ -180,125 +180,11 @@
         self._call_func(tx, self.initial_values)
         return variables.ConstantVariable(None, **VariableTracker.propagate(self))
 
-<<<<<<< HEAD
     def reconstruct(self, codegen):
         attr_source = AttrSource(
             codegen.tx.import_source(self.module_name()), self.fn_name()
         )
         return attr_source.reconstruct(codegen)
-=======
-    def reconstruct(self, codegen, target_inst=None):
-        """
-        Generate following Python Bytecode, with a `torch._C._set_grad_enable` call
-        Python 3.8
-             0 LOAD_GLOBAL              0 (torch)
-             2 LOAD_ATTR                1 (_C)
-             4 LOAD_METHOD              2 (_set_grad_enable)
-             6 LOAD_CONST               1 (False)
-             8 CALL_METHOD              1
-            10 POP_TOP
-
-            12 SETUP_FINALLY           10 (to 24)
-
-            14 LOAD_GLOBAL              3 (user_inst)
-            16 CALL_FUNCTION            0
-            18 POP_TOP
-            20 POP_BLOCK
-            22 BEGIN_FINALLY
-
-            24 LOAD_GLOBAL              0 (torch)
-            26 LOAD_ATTR                1 (_C)
-            28 LOAD_METHOD              2 (_set_grad_enable)
-            30 LOAD_CONST               2 (True)
-            32 CALL_METHOD              1
-            34 POP_TOP
-            36 END_FINALLY
-            38 LOAD_CONST               0 (None)
-            40 RETURN_VALUE
-
-        Instructions 0-10 and 24-34 call torch._C.set_grad_enable(True/False)
-
-        Python 3.9, 3.10
-             0 LOAD_GLOBAL              0 (torch)
-             2 LOAD_ATTR                1 (_C)
-             4 LOAD_METHOD              2 (_set_grad_enable)
-             6 LOAD_CONST               1 (False)
-             8 CALL_METHOD              1
-            10 POP_TOP
-
-            12 SETUP_FINALLY           22 (to 36)
-
-            14 LOAD_GLOBAL              3 (user_inst)
-            16 CALL_FUNCTION            0
-            18 POP_TOP
-            20 POP_BLOCK
-
-            22 LOAD_GLOBAL              0 (torch)
-            24 LOAD_ATTR                1 (_C)
-            26 LOAD_METHOD              2 (_set_grad_enable)
-            28 LOAD_CONST               2 (True)
-            30 CALL_METHOD              1
-            32 POP_TOP
-
-            34 JUMP_FORWARD            14 (to 50)
-
-            36 LOAD_GLOBAL              0 (torch)
-            38 LOAD_ATTR                1 (_C)
-            40 LOAD_METHOD              2 (_set_grad_enable)
-            42 LOAD_CONST               2 (True)
-            44 CALL_METHOD              1
-            46 POP_TOP
-            48 RERAISE
-
-            50 LOAD_CONST               0 (None)
-            52 RETURN_VALUE
-
-        """
-        if self.target_values == self.initial_values:
-            return ([], [])
-
-        def set_context_insts(values):
-            attr_source = AttrSource(
-                codegen.tx.import_source(self.module_name()), self.fn_name()
-            )
-            load_set_context_enabling_insts = attr_source.reconstruct(codegen)
-
-            if values:
-                loads = [codegen.create_load_const(val) for val in values]
-            else:
-                loads = []
-
-            return [
-                *load_set_context_enabling_insts,
-                *loads,
-                create_instruction("CALL_FUNCTION", len(loads)),
-                create_instruction("POP_TOP"),
-            ]
-
-        init_block = set_context_insts(self.target_values)
-        finally_block = set_context_insts(self.initial_values)
-        setup_final_inst = create_instruction("SETUP_FINALLY", target=finally_block[0])
-        prologue = init_block + [setup_final_inst]
-
-        # Generate the epilogue - starts with 20 POP_BLOCK and ends at 34 POP_TOP
-        if sys.version_info < (3, 9):
-            # Generate the prologue that ends with setup_finally
-            epilogue = [
-                create_instruction("POP_BLOCK"),
-                codegen.create_begin_finally(),
-                *finally_block,
-                create_instruction("END_FINALLY"),
-            ]
-        else:
-            except_block = set_context_insts(self.initial_values)
-            epilogue = [
-                create_instruction("POP_BLOCK"),
-                *except_block,
-                create_instruction("JUMP_FORWARD", target=target_inst),
-                *finally_block,
-                create_instruction("RERAISE"),
-            ]
->>>>>>> 18d93cdc
 
     def module_name(self):
         raise NotImplementedError("module_name called on base")
@@ -306,15 +192,12 @@
     def _call_func(self, tx, initial_values):
         raise NotImplementedError("_call_func called on base")
 
-<<<<<<< HEAD
-=======
     def module_name(self):
         raise NotImplementedError("module_name called on base")
 
     def fn_name(self):
         raise NotImplementedError("fn_name called on base")
 
->>>>>>> 18d93cdc
     def call_function(
         self, tx, args: "List[VariableTracker]", kwargs: "Dict[str, VariableTracker]"
     ) -> "VariableTracker":
@@ -391,11 +274,6 @@
         for key in ["device_type", "dtype", "enabled", "cache_enabled"]:
             arg = bound_args.arguments[key]
             if isinstance(arg, VariableTracker):
-<<<<<<< HEAD
-                if not isinstance(arg, ConstantVariable):
-                    raise unimplemented("autocast with non-constant arguments")
-=======
->>>>>>> 18d93cdc
                 target_values.append(bound_args.arguments[key].as_python_constant())
             else:
                 target_values.append(bound_args.arguments[key])
@@ -422,11 +300,7 @@
         )
 
     def module_name(self):
-<<<<<<< HEAD
-        return "torch"
-=======
         return "torch.amp.autocast_mode"
->>>>>>> 18d93cdc
 
     def fn_name(self):
         return "autocast"
