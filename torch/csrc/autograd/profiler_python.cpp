--- conflicted
+++ resolved
@@ -601,6 +601,28 @@
     nullptr /* tp_free */
 };
 
+class gil_and_restore_thread {
+ public:
+  gil_and_restore_thread() : gil_(), initial_thread_state_{PyThreadState_Get()} {}
+  ~gil_and_restore_thread() {
+    PyThreadState_Swap(initial_thread_state_);
+
+    // `gil_scoped_acquire` is a bit fragile in on-demand mode:
+    // https://github.com/pytorch/pytorch/pull/91684#issuecomment-1413154458
+    if (!Py_IsInitialized()) {
+      gil_.disarm();
+    }
+  }
+
+  PyThreadState* const initial_thread_state() const {
+    return initial_thread_state_;
+  }
+
+ private:
+  pybind11::gil_scoped_acquire gil_;
+  PyThreadState* const initial_thread_state_;
+};
+
 // ============================================================================
 // == Thread local cache ======================================================
 // ============================================================================
@@ -727,11 +749,10 @@
     return;
   }
 
-  pybind11::gil_scoped_acquire gil;
+  gil_and_restore_thread gil;
   interpreter_ = PyInterpreterState_Get();
 
-  auto* const current_thread = PyThreadState_Get();
-  if (!current_thread) {
+  if (!gil.initial_thread_state()) {
     TORCH_WARN("PyThreadState_Get returned NULL");
     return;
   }
@@ -776,22 +797,17 @@
     //   cannot be round tripped via `sys.settrace(sys.gettrace())`
     PyEval_SetProfile(PythonTracer::pyProfileFn, (PyObject*)ctx);
   }
-
-  // Restore the thread state to its initial value.
-  PyThreadState_Swap(current_thread);
 };
 
 void PythonTracer::stop() {
-  pybind11::gil_scoped_acquire gil;
+  gil_and_restore_thread gil;
   if (active_) {
-    PyThreadState* initial_thread_state = PyThreadState_Get();
     for (const auto thread_state : interpreterThreads()) {
       if (thread_state->c_profilefunc == &PythonTracer::pyProfileFn) {
         PyThreadState_Swap(thread_state);
         PyEval_SetProfile(nullptr, nullptr);
       }
     }
-    PyThreadState_Swap(initial_thread_state);
 
     auto lock_returned = active_lock_.compare_exchange_strong(active_, false);
     active_ = false;
@@ -1035,15 +1051,11 @@
     time_t end_time_ns) {
   value_cache_.trimPrefixes();
   PostProcess post_process(
-<<<<<<< HEAD
-      time_converter, thread_local_results_, value_cache_, end_time_ns);
-  post_process.set_start_frames(start_frames_, enters);
-=======
       std::move(time_converter),
       thread_local_results_,
       value_cache_,
       end_time_ns);
->>>>>>> 8147d226
+  post_process.set_start_frames(start_frames_, enters);
   auto out = post_process.run(enters);
 
   std::stable_sort(out.begin(), out.end(), [](const auto& a, const auto& b) {
