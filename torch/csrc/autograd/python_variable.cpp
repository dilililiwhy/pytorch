--- conflicted
+++ resolved
@@ -2209,12 +2209,8 @@
     const char* ns = ns_str.c_str();
     const char* func_name = qualified_name.c_str() + pos + strlen("::");
 
-<<<<<<< HEAD
-    py::handle torch_api_function = py::module::import("torch").attr("ops").attr(ns).attr(func_name);
-=======
     py::handle torch_api_function =
         py::module::import("torch").attr("ops").attr(ns).attr(func_name);
->>>>>>> 652707ab
     if (overload_name == "") {
       return torch_api_function.attr("default").ptr();
     } else {
@@ -2283,10 +2279,6 @@
     const c10::OperatorHandle& op,
     c10::DispatchKeySet ks,
     torch::jit::Stack* stack) const {
-<<<<<<< HEAD
-
-=======
->>>>>>> 652707ab
   py::gil_scoped_acquire g;
   py::handle torch_api_function_overload = getTorchApiFunction(op);
 
@@ -2310,15 +2302,8 @@
   auto args = std::move(args_kwargs.first);
   auto kwargs = std::move(args_kwargs.second);
 
-<<<<<<< HEAD
-  py::object obj = py::reinterpret_steal<py::object>(PyObject_Call(
-      handler.ptr(),
-      args.ptr(),
-      kwargs.ptr()));
-=======
   py::object obj = py::reinterpret_steal<py::object>(
       PyObject_Call(handler.ptr(), args.ptr(), kwargs.ptr()));
->>>>>>> 652707ab
 
   if (obj == nullptr) {
     throw python_error();
