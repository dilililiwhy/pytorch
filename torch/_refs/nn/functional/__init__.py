--- conflicted
+++ resolved
@@ -32,12 +32,9 @@
     "hardtanh",
     "hinge_embedding_loss",
     "l1_loss",
-<<<<<<< HEAD
     "layer_norm",
     "leaky_relu",
-=======
     "log_softmax",
->>>>>>> 20e74a19
     "margin_ranking_loss",
     "mish",
     "mse_loss",
@@ -46,10 +43,12 @@
     "relu",
     "relu6",
     "selu",
+    "sigmoid",
     "softmax",
     "softmin",
     "softplus",
     "softshrink",
+    "tanh",
     "tanhshrink",
     "threshold",
     "gelu",
@@ -240,6 +239,9 @@
     rhs = alpha * torch.expm1(a)
 
     return scale * torch.where(a > 0, a, rhs)
+
+
+sigmoid = torch.sigmoid  # alias
 
 
 # CompositeImplicitAutograd - don't register decomp
@@ -473,6 +475,9 @@
     return _apply_loss_reduction(loss, reduction)
 
 
+tanh = torch.tanh  # alias
+
+
 # tanhshrink does not use _make_elementwise_unary_reference because it does not support out
 @elementwise_unary_scalar_wrapper
 @elementwise_type_promotion_wrapper(
