# Owner(s): ["module: cuda"]

from itertools import repeat, chain, product
from typing import NamedTuple
import collections
import contextlib
from copy import deepcopy
import ctypes
import gc
import io
import os
import pickle
import queue
import sys
import tempfile
import threading
import unittest
import warnings
import subprocess
from random import randint

import torch
import torch.cuda
import torch.cuda.comm as comm
from torch import inf, nan
from torch.nn.parallel import scatter_gather
from torch.utils.checkpoint import checkpoint_sequential
from torch.testing._internal.common_utils import TestCase, freeze_rng_state, run_tests, \
    NO_MULTIPROCESSING_SPAWN, skipIfRocm, load_tests, IS_REMOTE_GPU, IS_SANDCASTLE, IS_WINDOWS, \
    slowTest, skipCUDANonDefaultStreamIf, skipCUDAMemoryLeakCheckIf, TEST_WITH_ROCM, TEST_NUMPY, \
    get_cycles_per_ms, parametrize, instantiate_parametrized_tests, subtest
from torch.testing._internal.autocast_test_lists import AutocastTestLists


# load_tests from common_utils is used to automatically filter tests for
# sharding on sandcastle. This line silences flake warnings
load_tests = load_tests

# We cannot import TEST_CUDA and TEST_MULTIGPU from torch.testing._internal.common_cuda here,
# because if we do that, the TEST_CUDNN line from torch.testing._internal.common_cuda will be executed
# multiple times as well during the execution of this test suite, and it will
# cause CUDA OOM error on Windows.
TEST_CUDA = torch.cuda.is_available()
TEST_MULTIGPU = TEST_CUDA and torch.cuda.device_count() >= 2

if not TEST_CUDA:
    print('CUDA not available, skipping tests', file=sys.stderr)
    TestCase = object  # noqa: F811

try:
    import torchvision.models  # noqa: F401
    from torchvision.models import resnet18  # noqa: F401

    HAS_TORCHVISION = True
except ImportError:
    HAS_TORCHVISION = False
skipIfNoTorchVision = unittest.skipIf(not HAS_TORCHVISION, "no torchvision")

TEST_CUDAMALLOCASYNC = TEST_CUDA and (torch.cuda.get_allocator_backend() == "cudaMallocAsync")
TEST_LARGE_TENSOR = TEST_CUDA
TEST_MEDIUM_TENSOR = TEST_CUDA
TEST_GRAPH = TEST_CUDA
TEST_CUDNN = TEST_CUDA
TEST_BF16 = False
if TEST_CUDA:
    torch.ones(1).cuda()  # initialize cuda context
    TEST_CUDNN = TEST_CUDA and (TEST_WITH_ROCM or
                                torch.backends.cudnn.is_acceptable(torch.tensor(1., device=torch.device('cuda:0'))))
    TEST_LARGE_TENSOR = torch.cuda.get_device_properties(0).total_memory >= 12e9
    TEST_MEDIUM_TENSOR = torch.cuda.get_device_properties(0).total_memory >= 6e9
    TEST_BF16 = torch.cuda.is_bf16_supported()
    TEST_GRAPH = (torch.version.cuda and int(torch.version.cuda.split(".")[0]) >= 11) or \
                 (torch.version.hip and float(".".join(torch.version.hip.split(".")[0:2])) >= 5.3)


def make_sparse_tensor(t, n, *sizes):
    assert t.is_sparse
    tensor = t()
    i = tensor._indices()
    i = i.new(len(sizes), n).copy_(
        torch.cat([torch.LongTensor(1, n).random_(s) for s in sizes], 0))
    v = tensor._values()
    v = v.new(n).copy_(torch.randn(n))
    return t(i, v, torch.Size(sizes)).coalesce()

_cycles_per_ms = None


class TestCuda(TestCase):
    _do_cuda_memory_leak_check = True
    _do_cuda_non_default_stream = True
    FIFTY_MIL_CYCLES = 50000000

    def setUp(self):
        super().setUp()
        self.autocast_lists = AutocastTestLists(torch.device('cuda:0'))

    def tearDown(self):
        del self.autocast_lists
        super().tearDown()

    def _check_memory_stat_consistency(self):
        snapshot = torch.cuda.memory_snapshot()

        expected_each_device = collections.defaultdict(lambda: collections.defaultdict(int))

        for segment in snapshot:
            expected = expected_each_device[segment["device"]]
            pool_str = segment["segment_type"] + "_pool"

            expected["segment.all.current"] += 1
            expected["segment." + pool_str + ".current"] += 1

            expected["allocated_bytes.all.current"] += segment["allocated_size"]
            expected["allocated_bytes." + pool_str + ".current"] += segment["allocated_size"]

            expected["reserved_bytes.all.current"] += segment["total_size"]
            expected["reserved_bytes." + pool_str + ".current"] += segment["total_size"]

            expected["active_bytes.all.current"] += segment["active_size"]
            expected["active_bytes." + pool_str + ".current"] += segment["active_size"]

            expected["requested_bytes.all.current"] += segment["requested_size"]
            expected["requested_bytes." + pool_str + ".current"] += segment["requested_size"]

            sum_requested = 0
            is_split = len(segment["blocks"]) > 1
            for block in segment["blocks"]:
                if block["state"] == "active_allocated":
                    expected["allocation.all.current"] += 1
                    expected["allocation." + pool_str + ".current"] += 1

                if block["state"].startswith("active_"):
                    sum_requested += block["requested_size"]
                    expected["active.all.current"] += 1
                    expected["active." + pool_str + ".current"] += 1

                if block["state"] == "inactive" and is_split:
                    expected["inactive_split.all.current"] += 1
                    expected["inactive_split." + pool_str + ".current"] += 1
                    expected["inactive_split_bytes.all.current"] += block["size"]
                    expected["inactive_split_bytes." + pool_str + ".current"] += block["size"]

            self.assertEqual(sum_requested, segment["requested_size"])

        for device, expected in expected_each_device.items():
            stats = torch.cuda.memory_stats(device)
            for k, v in expected.items():
                self.assertEqual(v, stats[k])

    @staticmethod
    def _test_memory_stats_generator(self, device=None, N=35):
        if device is None:
            device = torch.cuda.current_device()

        m0 = torch.cuda.memory_allocated(device)
        last_m_arr = [torch.cuda.memory_allocated(device)]
        max_m_arr = [torch.cuda.max_memory_allocated(device)]
        last_r_arr = [torch.cuda.memory_reserved(device)]
        max_r_arr = [torch.cuda.max_memory_reserved(device)]

        def alloc(*size):
            with torch.cuda.device(device):
                # NOTE: do **not** use methods that can have additional
                #       memory overhead, e.g., inplace random sampling methods.
                #       they can leave some memory occupied even after being
                #       deallocated, e.g., initialized RNG state, causing some
                #       memory checks below to fail.
                return torch.cuda.FloatTensor(*size)

        def assert_change(comp=1, empty_cache=False, reset_peak=False):
            # comp > 0: increased
            # comp = 0: equal
            # comp < 0: decreased
            new_m = torch.cuda.memory_allocated(device)
            new_max_m = torch.cuda.max_memory_allocated(device)
            if comp > 0:
                self.assertGreater(new_m, last_m_arr[0])
            elif comp < 0:
                self.assertLess(new_m, last_m_arr[0])
            else:
                self.assertEqual(new_m, last_m_arr[0])
            self.assertLessEqual(new_m, new_max_m)
            self.assertGreaterEqual(new_max_m, max_m_arr[0])
            last_m_arr[0] = new_m
            max_m_arr[0] = new_max_m

            new_r = torch.cuda.memory_reserved(device)
            new_max_r = torch.cuda.max_memory_reserved(device)
            # emptying cache may happen (due to allocation or empty_cache), so
            # we can't assert new_c >= last_c
            self.assertLessEqual(new_r, new_max_r)
            self.assertGreaterEqual(new_max_r, max_r_arr[0])
            last_r_arr[0] = new_r
            max_r_arr[0] = new_max_r

            if empty_cache:
                torch.cuda.empty_cache()
                new_r = torch.cuda.memory_reserved(device)
                new_max_r = torch.cuda.max_memory_reserved(device)
                self.assertLessEqual(new_r, last_r_arr[0])
                self.assertLessEqual(new_r, new_max_r)
                self.assertEqual(new_max_r, max_r_arr[0])
                last_r_arr[0] = new_r

            if reset_peak:
                torch.cuda.reset_peak_memory_stats(device)
                self.assertEqual(torch.cuda.memory_allocated(device), last_m_arr[0])
                self.assertEqual(torch.cuda.max_memory_allocated(device), last_m_arr[0])
                max_m_arr[0] = last_m_arr[0]
                self.assertEqual(torch.cuda.memory_reserved(device), last_r_arr[0])
                self.assertEqual(torch.cuda.max_memory_reserved(device), last_r_arr[0])
                max_r_arr[0] = last_r_arr[0]

        assert_change(0)
        assert_change(0, reset_peak=True)
        assert_change(0, empty_cache=True)
        assert_change(0, reset_peak=True)
        assert_change(0)
        yield

        tensors1 = [alloc(1), alloc(10, 20), alloc(200, 300, 2000)]
        m1 = torch.cuda.memory_allocated(device)
        assert_change(1)
        yield

        tensors2 = []

        for i in range(1, int(N / 2) + 1):
            # small ones
            tensors2.append(alloc(i, i * 4))
            assert_change(1)
            yield

        for i in range(5, int(N / 2) + 5):
            # large ones
            tensors2.append(alloc(i, i * 7, i * 9, i * 11))
            assert_change(1, reset_peak=(i % 2 == 0))
            yield

        tensors2.append(alloc(0, 0, 0))
        assert_change(0)
        yield

        permute = []
        for i in torch.randperm(len(tensors2)):
            permute.append(tensors2[i])
            assert_change(0)
            yield

        del tensors2
        assert_change(0)
        yield
        tensors2 = permute
        assert_change(0)
        yield
        del permute
        assert_change(0, reset_peak=True)
        yield

        for i in range(int(N / 2)):
            x = tensors2[i].numel()
            del tensors2[i]
            assert_change(-x)  # in case that tensors2[i] is empty
            yield

        for i in range(2, int(2 * N / 3) + 2):
            tensors2.append(alloc(i, i * 3, i * 8))
            assert_change(1)
            yield

        del tensors2
        assert_change(-1, reset_peak=True)
        assert_change(0)
        self.assertEqual(torch.cuda.memory_allocated(device), m1)
        yield True

        del tensors1
        assert_change(-1, reset_peak=True)
        self.assertEqual(torch.cuda.memory_allocated(device), m0)

        # test empty_cache and reset_peak
        assert_change(0, empty_cache=True)
        assert_change(0, reset_peak=True)

    def test_cudart_register(self):
        t = torch.ones(20)
        self.assertFalse(t.is_pinned())
        cudart = torch.cuda.cudart()
        r = cudart.cudaHostRegister(t.data_ptr(), t.numel() * t.element_size(), 0)
        self.assertEqual(r, 0)
        self.assertTrue(t.is_pinned())
        r = cudart.cudaHostUnregister(t.data_ptr())
        self.assertEqual(r, 0)
        self.assertFalse(t.is_pinned())

    @unittest.skipIf(TEST_CUDAMALLOCASYNC, "temporarily disabled")
    def test_memory_stats(self):
        gc.collect()
        torch.cuda.empty_cache()
        for _ in self._test_memory_stats_generator(self):
            self._check_memory_stat_consistency()

    def test_memory_allocation(self):
        gc.collect()
        torch.cuda.empty_cache()
        mem = None
        size = 1
        prev = 0
        try:
            prev = torch.cuda.memory_allocated()
            mem = torch.cuda.caching_allocator_alloc(size)
            self.assertGreater(torch.cuda.memory_allocated(), prev)
        finally:
            if mem is not None:
                torch.cuda.caching_allocator_delete(mem)
                self.assertEqual(torch.cuda.memory_allocated(), prev)

    def test_check_error(self):
        # Assert this call doesn't raise.
        torch.cuda.check_error(0)

        with self.assertRaisesRegex(torch.cuda.CudaError,
                                    "out of memory|hipErrorOutOfMemory"):
            torch.cuda.check_error(2)

    def test_cuda_get_device_name(self):
        # Testing the behaviour with None as an argument
        current_device = torch.cuda.current_device()
        current_device_name = torch.cuda.get_device_name(current_device)
        device_name_None = torch.cuda.get_device_name(None)
        self.assertEqual(current_device_name, device_name_None)

        # Testing the behaviour for No argument
        device_name_no_argument = torch.cuda.get_device_name()
        self.assertEqual(current_device_name, device_name_no_argument)

    def test_cuda_get_device_capability(self):
        # Testing the behaviour with None as an argument
        current_device = torch.cuda.current_device()
        current_device_capability = torch.cuda.get_device_capability(current_device)
        device_capability_None = torch.cuda.get_device_capability(None)
        self.assertEqual(current_device_capability, device_capability_None)

        # Testing the behaviour for No argument
        device_capability_no_argument = torch.cuda.get_device_capability()
        self.assertEqual(current_device_capability, device_capability_no_argument)

    @unittest.skipIf(TEST_CUDAMALLOCASYNC, "temporarily disabled")
    @unittest.skipIf(not TEST_MULTIGPU, "only one GPU detected")
    def test_memory_stats_multigpu(self):
        # advance a generator with a end flag
        def advance(gen, end):
            if not end:
                try:
                    next(gen)
                except StopIteration:
                    end = True
            return end

        # interlace
        torch.cuda.empty_cache()
        gen0 = self._test_memory_stats_generator(self, device='cuda:0', N=35)
        gen1 = self._test_memory_stats_generator(self, device=torch.device('cuda:1'), N=35)
        end0 = end1 = False
        while not (end0 and end1):
            end0 = advance(gen0, end0)
            end1 = advance(gen1, end1)

        # semi-random order
        torch.cuda.empty_cache()
        gen0 = self._test_memory_stats_generator(self, device=0, N=35)
        gen1 = self._test_memory_stats_generator(self, device=torch.device('cuda:1'), N=35)
        end0 = end1 = False

        while not (end0 and end1):
            end0 = advance(gen0, end0)
            if not end0:
                gen1_max_times = torch.LongTensor(1).random_(0, 3)[0]
            else:
                gen1_max_times = inf
            t = 0
            while t < gen1_max_times and not end1:
                end1 = advance(gen1, end1)
                t += 1

    def test_out_of_memory(self):
        tensor = torch.zeros(1024, device='cuda')

        oom_regex = "would exceed allowed memory" if TEST_CUDAMALLOCASYNC else \
                    "Tried to allocate 800000000.00 GiB"
        with self.assertRaisesRegex(RuntimeError, oom_regex):
            torch.empty(1024 * 1024 * 1024 * 800000000, dtype=torch.int8, device='cuda')

        with self.assertRaisesRegex(RuntimeError, "Tried to allocate more than 1EB memory"):
            torch.empty(1024 * 1024 * 1024 * 8000000000, dtype=torch.int8, device='cuda')

        # ensure out of memory error doesn't disturb subsequent kernel
        tensor.fill_(1)
        self.assertTrue((tensor == 1).all())


    @unittest.skipIf(TEST_CUDAMALLOCASYNC, "Segmentation fault (core dumped)")
    def test_out_of_memory_retry(self):
        torch.cuda.empty_cache()
        total_memory = torch.cuda.get_device_properties(0).total_memory
        oom_regex = "would exceed allowed memory" if TEST_CUDAMALLOCASYNC else \
                    "Tried to allocate"
        size = int(total_memory * 0.5)
        a = torch.empty(size , dtype=torch.int8, device='cuda')
        with self.assertRaisesRegex(RuntimeError, oom_regex):
            b = torch.empty(size, dtype=torch.int8, device='cuda')
        del a
        b = torch.empty(size, dtype=torch.int8, device='cuda')
        del b
        # We used a lot of memory here, clean up so we don't affect other tests too much
        torch.cuda.empty_cache()
        torch.cuda.reset_peak_memory_stats()

    def test_set_per_process_memory_fraction(self):
        # test invalid fraction value.
        with self.assertRaisesRegex(TypeError, "Invalid type"):
            torch.cuda.set_per_process_memory_fraction(int(1))
        with self.assertRaisesRegex(ValueError, "Invalid fraction value"):
            torch.cuda.set_per_process_memory_fraction(-0.1)
        with self.assertRaisesRegex(ValueError, "Invalid fraction value"):
            torch.cuda.set_per_process_memory_fraction(2.0)

        tensor = torch.zeros(1024, device='cuda')
        torch.cuda.empty_cache()
        total_memory = torch.cuda.get_device_properties(0).total_memory
        torch.cuda.set_per_process_memory_fraction(0.5, 0)

        # test 0.499 allocation is ok.
        application = int(total_memory * 0.499) - torch.cuda.max_memory_reserved()
        tmp_tensor = torch.empty(application, dtype=torch.int8, device='cuda')
        del tmp_tensor
        torch.cuda.empty_cache()

        application = int(total_memory * 0.5)
        # it will get OOM when try to allocate more than half memory.
        oom_regex = "would exceed allowed memory" if TEST_CUDAMALLOCASYNC else \
                    "out of memory"
        with self.assertRaisesRegex(RuntimeError, oom_regex):
            torch.empty(application, dtype=torch.int8, device='cuda')

        # ensure out of memory error doesn't disturb subsequent kernel
        tensor.fill_(1)
        self.assertTrue((tensor == 1).all())

    @unittest.skipIf(not TEST_MULTIGPU, "only one GPU detected")
    def test_autogpu(self):
        x = torch.randn(5, 5).cuda()
        y = torch.randn(5, 5).cuda()
        self.assertEqual(x.get_device(), 0)
        self.assertEqual(x.get_device(), 0)
        with torch.cuda.device(1):
            z = torch.randn(5, 5).cuda()
            self.assertEqual(z.get_device(), 1)
            q = x.add(y)
            self.assertEqual(q.get_device(), 0)
            w = torch.randn(5, 5).cuda()
            self.assertEqual(w.get_device(), 1)
            self.assertEqual(y.cuda().get_device(), 1)
        z = z.cuda()
        self.assertEqual(z.get_device(), 0)

    @unittest.skipIf(not TEST_MULTIGPU, "only one GPU detected")
    def test_new(self):
        x = torch.randn(3, 3).cuda()
        self.assertEqual(x.new([0, 1, 2]).get_device(), 0)
        self.assertEqual(x.new([0, 1, 2], device=1).get_device(), 1)

        with torch.cuda.device(1):
            self.assertEqual(x.new([0, 1, 2]).get_device(), 0)
            self.assertEqual(x.new([0, 1, 2], device=1).get_device(), 1)

    @unittest.skipIf(not TEST_MULTIGPU, "only one GPU detected")
    def test_copy_device(self):
        x = torch.randn(5, 5).cuda()
        with torch.cuda.device(1):
            y = x.cuda()
            self.assertEqual(y.get_device(), 1)
            self.assertIs(y.cuda(), y)
            z = y.cuda(0)
            self.assertEqual(z.get_device(), 0)
            self.assertIs(z.cuda(0), z)

        x = torch.randn(5, 5)
        with torch.cuda.device(1):
            y = x.cuda()
            self.assertEqual(y.get_device(), 1)
            self.assertIs(y.cuda(), y)
            z = y.cuda(0)
            self.assertEqual(z.get_device(), 0)
            self.assertIs(z.cuda(0), z)

    def _test_copy_sync_current_stream(self, x, y):
        x_plus_one = x + 1
        s0 = torch.cuda.Stream(device=x.device)
        s1 = torch.cuda.Stream(device=y.device)
        s2 = torch.cuda.Stream(device=x.device)
        s3 = torch.cuda.Stream(device=y.device)

        # same dst stream different src streams
        with torch.cuda.stream(s0):
            torch.cuda._sleep(TestCuda.FIFTY_MIL_CYCLES)
            with torch.cuda.stream(s1):
                y.copy_(x_plus_one)

        with torch.cuda.stream(s2), torch.cuda.stream(s1):
            y.copy_(x)

        s1.synchronize()
        # The copy() is synchronized on the current streams of both src and dst.
        # In the above test, the _sleep() op on s0 will not block the copy() on
        # s2, but both copies are synchronized on s1 in the dst device. Hence,
        # x is copied to y after x_plus_one is copied to y. If x and y are on
        # the same device, both copy() ops are synchronized on s1.
        self.assertEqual(y, x)

        # same src stream different dst streams
        with torch.cuda.stream(s1):
            torch.cuda._sleep(TestCuda.FIFTY_MIL_CYCLES)
            with torch.cuda.stream(s0):
                y.copy_(x_plus_one)

        with torch.cuda.stream(s3), torch.cuda.stream(s0):
            y.copy_(x)

        s0.synchronize()
        # Similarly, both copy() ops are synchronized on s0.
        self.assertEqual(y, x)

    @unittest.skipIf(not TEST_MULTIGPU, "only one GPU detected")
    def test_copy_streams(self):
        d0 = torch.device('cuda:0')
        x0 = torch.zeros(5, 5, device=d0)

        d1 = torch.device('cuda:1')
        x1 = torch.zeros(5, 5, device=d1)
        self._test_copy_sync_current_stream(x0, x1)

        x2 = torch.zeros(5, 5, device=d0)
        self._test_copy_sync_current_stream(x0, x2)

    def test_copy_non_blocking(self):
        def _test_copy_non_blocking(a, b):
            event = torch.cuda.Event()
            a.copy_(b, non_blocking=True)
            event.record()
            event.synchronize()
            self.assertEqual(a, b)

        # 10MB copies
        x = torch.ones(10000000, dtype=torch.uint8).cuda()
        y = torch.zeros(10000000, dtype=torch.uint8).pin_memory()
        _test_copy_non_blocking(x, y)

        x = torch.zeros(10000000, dtype=torch.uint8).pin_memory()
        y = torch.ones(10000000, dtype=torch.uint8).cuda()
        _test_copy_non_blocking(x, y)

        # Test the case where the pinned data_ptr is not equal to the storage data_ptr.
        x_base = torch.zeros(10000000, dtype=torch.uint8).pin_memory()
        x = x_base[1:]
        self.assertTrue(x.is_pinned())
        self.assertTrue(x_base.is_pinned())
        self.assertNotEqual(x_base.data_ptr(), x.data_ptr())
        self.assertEqual(x_base.storage().data_ptr(), x.storage().data_ptr())
        y = torch.ones(10000000 - 1, dtype=torch.uint8).cuda()
        _test_copy_non_blocking(x, y)


    def test_to_non_blocking(self):
        stream = torch.cuda.current_stream()

        def _test_to_non_blocking(a, non_blocking, dst):
            torch.cuda.synchronize()
            # Pushes an 0.1 second spin to stream so if the copy is non blocking,
            # stream will almost surely be active when we query().
            torch.cuda._sleep(int(100 * get_cycles_per_ms()))
            b = a.to(device=dst, non_blocking=non_blocking)
            self.assertEqual(stream.query(), not non_blocking)
            stream.synchronize()
            self.assertEqual(a, b)
            self.assertTrue(b.is_pinned() == (non_blocking and dst == "cpu"))

        for dst, try_non_blocking in product(("cuda", "cpu"), (True, False)):
            # Creates source on the opposite device from destination.
            src = torch.randn(1000000,
                              device="cuda" if dst == "cpu" else "cpu",
                              pin_memory=True if dst == "cuda" else False)
            _test_to_non_blocking(src, try_non_blocking, dst)

    def test_to_cpu_blocking_by_default(self):
        src = torch.randn(1000000, device="cuda")
        torch.cuda.synchronize()
        torch.cuda._sleep(int(100 * get_cycles_per_ms()))
        dst = src.to(device="cpu")
        self.assertEqual(torch.cuda.current_stream().query(), True)
        self.assertEqual(src, dst)
        self.assertFalse(dst.is_pinned())

    def test_serialization_array_with_storage(self):
        x = torch.randn(5, 5).cuda()
        y = torch.IntTensor(2, 5).fill_(0).cuda()
        q = [x, y, x, y.storage()]
        with tempfile.NamedTemporaryFile() as f:
            torch.save(q, f)
            f.seek(0)
            q_copy = torch.load(f)
        self.assertEqual(q_copy, q, atol=0, rtol=0)
        q_copy[0].fill_(5)
        self.assertEqual(q_copy[0], q_copy[2], atol=0, rtol=0)
        self.assertTrue(isinstance(q_copy[0], torch.cuda.FloatTensor))
        self.assertTrue(isinstance(q_copy[1], torch.cuda.IntTensor))
        self.assertTrue(isinstance(q_copy[2], torch.cuda.FloatTensor))
        self.assertTrue(isinstance(q_copy[3], torch.storage.TypedStorage))
        self.assertTrue(isinstance(q_copy[3]._untyped_storage, torch.UntypedStorage))
        q_copy[1].fill_(10)
        self.assertEqual(q_copy[3], torch.cuda.IntStorage(10).fill_(10))

    @unittest.skipIf(TEST_CUDAMALLOCASYNC or TEST_WITH_ROCM, "temporarily disabled for async")
    def test_cublas_workspace_explicit_allocation(self):
        a = torch.randn(7, 7, device='cuda', requires_grad=False)
        default_workspace_size = 4096 * 2 * 1024 + 16 * 8 * 1024  # :4096:2:16:8
        # different size (32 MiB) expected on Hopper GPU
        if torch.cuda.get_device_capability() == (9, 0):
            default_workspace_size = 4096 * 8 * 1024

        def check_workspace_size(inp):
            torch._C._cuda_clearCublasWorkspaces()
            start = torch.torch.cuda.memory_stats()['active_bytes.all.allocated']
            with torch.no_grad():
                torch.matmul(inp, inp)
            finish = torch.torch.cuda.memory_stats()['active_bytes.all.allocated']
            return finish - start

        # check default
        os.environ['CUBLAS_WORKSPACE_CONFIG'] = ''
        self.assertTrue(abs(check_workspace_size(a) - default_workspace_size) < 524288)

        # check default with bad user config
        os.environ['CUBLAS_WORKSPACE_CONFIG'] = '-1'
        self.assertTrue(abs(check_workspace_size(a) - default_workspace_size) < 524288)

        # check valid config
        os.environ['CUBLAS_WORKSPACE_CONFIG'] = ':128:8:64:16:32:32'
        self.assertTrue(abs(check_workspace_size(a) - (3072 * 1024)) < 524288)

        torch._C._cuda_clearCublasWorkspaces()

    def test_cublas_allow_tf32_get_set(self):
        skip_tf32_cublas = 'TORCH_ALLOW_TF32_CUBLAS_OVERRIDE' in os.environ and\
            int(os.environ['TORCH_ALLOW_TF32_CUBLAS_OVERRIDE'])
        if skip_tf32_cublas:
            self.assertTrue(torch.backends.cuda.matmul.allow_tf32)
            return

        orig = torch.backends.cuda.matmul.allow_tf32
        self.assertEqual(torch._C._get_cublas_allow_tf32(), orig)
        torch.backends.cuda.matmul.allow_tf32 = not orig
        self.assertEqual(torch._C._get_cublas_allow_tf32(), not orig)
        torch.backends.cuda.matmul.allow_tf32 = orig

    def test_float32_matmul_precision_get_set(self):
        orig = torch.get_float32_matmul_precision()
        skip_tf32_cublas = 'TORCH_ALLOW_TF32_CUBLAS_OVERRIDE' in os.environ and\
            int(os.environ['TORCH_ALLOW_TF32_CUBLAS_OVERRIDE'])
        # this is really just checking that the environment variable is respected during testing
        # and not overwritten by another function that doesn't revert it to the intitial value
        if not skip_tf32_cublas:
            self.assertFalse(torch.backends.cuda.matmul.allow_tf32)
            self.assertEqual(torch.get_float32_matmul_precision(), 'highest')
        else:
            self.assertTrue(torch.backends.cuda.matmul.allow_tf32)
        for p in ('medium', 'high'):
            torch.set_float32_matmul_precision(p)
            self.assertEqual(torch.get_float32_matmul_precision(), p)
            self.assertTrue(torch.backends.cuda.matmul.allow_tf32)
        torch.set_float32_matmul_precision('highest')
        self.assertEqual(torch.get_float32_matmul_precision(), 'highest')
        self.assertFalse(torch.backends.cuda.matmul.allow_tf32)
        torch.set_float32_matmul_precision(orig)

    def test_cublas_allow_fp16_reduced_precision_reduction_get_set(self):
        orig = torch.backends.cuda.matmul.allow_fp16_reduced_precision_reduction
        self.assertEqual(torch._C._get_cublas_allow_fp16_reduced_precision_reduction(), orig)
        torch.backends.cuda.matmul.allow_fp16_reduced_precision_reduction = not orig
        self.assertEqual(torch._C._get_cublas_allow_fp16_reduced_precision_reduction(), not orig)
        torch.backends.cuda.matmul.allow_fp16_reduced_precision_reduction = orig

    def test_cublas_allow_bf16_reduced_precision_reduction_get_set(self):
        orig = torch.backends.cuda.matmul.allow_bf16_reduced_precision_reduction
        self.assertEqual(torch._C._get_cublas_allow_bf16_reduced_precision_reduction(), orig)
        torch.backends.cuda.matmul.allow_bf16_reduced_precision_reduction = not orig
        self.assertEqual(torch._C._get_cublas_allow_bf16_reduced_precision_reduction(), not orig)
        torch.backends.cuda.matmul.allow_bf16_reduced_precision_reduction = orig


    def test_cudnn_allow_tf32_get_set(self):
        with torch.backends.cudnn.flags(enabled=None, benchmark=None, deterministic=None, allow_tf32=False):
            self.assertFalse(torch.backends.cudnn.allow_tf32)
        with torch.backends.cudnn.flags(enabled=None, benchmark=None, deterministic=None, allow_tf32=True):
            self.assertTrue(torch.backends.cudnn.allow_tf32)

    def test_type_conversions(self):
        x = torch.randn(5, 5)
        self.assertIsInstance(x.float(), torch.FloatTensor)
        self.assertIsInstance(x.cuda().double(), torch.cuda.DoubleTensor)
        self.assertIsInstance(x.cuda().float(), torch.cuda.FloatTensor)
        self.assertIsInstance(x.cuda().float().cpu(), torch.FloatTensor)
        self.assertIsInstance(x.cuda().float().cpu().int(), torch.IntTensor)

        y = x.storage()
        self.assertIsInstance(y.float(), torch.FloatStorage)
        self.assertIsInstance(y.cuda().double(), torch.cuda.DoubleStorage)
        self.assertIsInstance(y.cuda().float(), torch.cuda.FloatStorage)
        self.assertIsInstance(y.cuda().float().cpu(), torch.FloatStorage)
        self.assertIsInstance(y.cuda().float().cpu().int(), torch.IntStorage)

    @unittest.skip("was disabled due to not enough memory, but actually it always fail")
    def test_arithmetic_large_tensor(self):
        x = torch.empty(2**30, device='cuda')

        x.fill_(1)
        self.assertEqual(x.sum(), 2**30)

        x += 1
        self.assertEqual(x.sum(), 2**31)

        x.fill_(1)
        x -= 0.5
        self.assertEqual(x.sum(), 2**29)

        x.fill_(1)
        x *= 2
        self.assertEqual(x.sum(), 2**31)

        x.fill_(1)
        x /= 2
        self.assertEqual(x.sum(), 2**29)

    def test_gather_bool(self):
        t = torch.tensor([[False, True], [True, True]], device='cuda')
        self.assertEqual(torch.gather(t, 1, torch.tensor([[0, 0], [1, 0]], device='cuda')),
                         torch.tensor([[False, False], [True, True]], device='cuda'))

    def test_torch_manual_seed_seeds_cuda_devices(self):
        with freeze_rng_state():
            x = torch.zeros(4, 4).float().cuda()
            torch.manual_seed(2)
            self.assertEqual(torch.cuda.initial_seed(), 2)
            x.uniform_()
            torch.manual_seed(2)
            y = x.clone().uniform_()
            self.assertEqual(x, y)
            self.assertEqual(torch.cuda.initial_seed(), 2)

    def test_manual_seed(self):
        with freeze_rng_state():
            x = torch.zeros(4, 4).float().cuda()
            torch.cuda.manual_seed(2)
            self.assertEqual(torch.cuda.initial_seed(), 2)
            x.uniform_()
            a = torch.bernoulli(torch.full_like(x, 0.5))
            torch.cuda.manual_seed(2)
            y = x.clone().uniform_()
            b = torch.bernoulli(torch.full_like(x, 0.5))
            self.assertEqual(x, y)
            self.assertEqual(a, b)
            self.assertEqual(torch.cuda.initial_seed(), 2)

    @unittest.skipIf(not TEST_MULTIGPU, "only one GPU detected")
    def test_cat_autogpu(self):
        x = torch.randn(4, 4).cuda(1)
        y = torch.randn(4, 4).cuda(1)
        z = torch.cat([x, y], 0)
        self.assertEqual(z.get_device(), x.get_device())

    @unittest.skipIf(torch.cuda.device_count() >= 10, "Loading a cuda:9 tensor")
    def test_load_nonexistent_device(self):
        # Setup: create a serialized file object with a 'cuda:9' restore location
        tensor = torch.randn(2, device='cuda')
        buf = io.BytesIO()
        torch.save(tensor, buf)
        # NB: this might not work in the future if serialization changes
        buf = io.BytesIO(buf.getvalue().replace(b'cuda:0', b'cuda:9'))

        msg = r'Attempting to deserialize object on CUDA device 9'
        with self.assertRaisesRegex(RuntimeError, msg):
            _ = torch.load(buf)

    def test_specify_improper_device_name(self):
        import os
        fname = "tempfile.pt"
        try:
            with self.assertRaisesRegex(RuntimeError, "Invalid device string"):
                torch.save([torch.nn.Parameter(torch.randn(10, 10))], fname,
                           _use_new_zipfile_serialization=True)
                torch.load(fname, 'cuda0')
        finally:
            if os.path.exists(fname):
                os.remove(fname)

    def test_get_device_index(self):
        from torch.cuda._utils import _get_device_index
        with self.assertRaisesRegex(RuntimeError, "Invalid device string"):
            _get_device_index('cuda0', optional=True)

        with self.assertRaisesRegex(ValueError, "Expected a cuda device"):
            cpu_device = torch.device('cpu')
            _get_device_index(cpu_device, optional=True)

    def test_serialization_array_with_empty(self):
        x = [torch.randn(4, 4).cuda(), torch.cuda.FloatTensor()]
        with tempfile.NamedTemporaryFile() as f:
            torch.save(x, f)
            f.seek(0)
            x_copy = torch.load(f)
        for original, copy in zip(x, x_copy):
            self.assertEqual(copy, original)
            self.assertIs(type(copy), type(original))
            self.assertEqual(copy.get_device(), original.get_device())

    @unittest.skipIf(not TEST_MULTIGPU, "detected only one GPU")
    def test_multigpu_serialization_remap(self):
        x = [torch.randn(4, 4).cuda(0), torch.randn(4, 4).cuda(1)]

        def gpu_remap(storage, location):
            if location == 'cuda:1':
                return storage.cuda(0)

        with tempfile.NamedTemporaryFile() as f:
            torch.save(x, f)
            f.seek(0)
            x_copy = torch.load(f, map_location=gpu_remap)

        for original, copy in zip(x, x_copy):
            self.assertEqual(copy, original)
            self.assertIs(type(copy), type(original))
            self.assertEqual(copy.get_device(), 0)

    @unittest.skipIf(not TEST_MULTIGPU, "detected only one GPU")
    def test_multigpu_serialization_remap_dict(self):
        x = [torch.randn(4, 4).cuda(0), torch.randn(4, 4).cuda(1)]
        with tempfile.NamedTemporaryFile() as f:
            torch.save(x, f)
            f.seek(0)
            x_copy = torch.load(f, map_location={'cuda:1': 'cuda:0'})
        for original, copy in zip(x, x_copy):
            self.assertEqual(copy, original)
            self.assertIs(type(copy), type(original))
            self.assertEqual(copy.get_device(), 0)

    @unittest.skipIf(not TEST_MULTIGPU, "detected only one GPU")
    def test_multigpu_storage_clone(self):
        x = torch.randn(4, 4, device='cuda:1').storage()
        y = x.clone()
        self.assertEqual(x.get_device(), y.get_device())
        for t in ['byte', 'char', 'short', 'int', 'long', 'half', 'double']:
            self.assertEqual(getattr(x, t)().get_device(), x.get_device())

    @unittest.skipIf(not TEST_MULTIGPU, "detected only one GPU")
    def test_cuda_set_device(self):
        x = torch.randn(5, 5)
        with torch.cuda.device(1):
            self.assertEqual(x.cuda().get_device(), 1)
            torch.cuda.set_device(0)
            self.assertEqual(x.cuda().get_device(), 0)
            with torch.cuda.device(1):
                self.assertEqual(x.cuda().get_device(), 1)
            self.assertEqual(x.cuda().get_device(), 0)
            torch.cuda.set_device(1)
        self.assertEqual(x.cuda().get_device(), 0)

    def test_cuda_synchronize(self):
        torch.cuda.synchronize()
        torch.cuda.synchronize('cuda')
        torch.cuda.synchronize('cuda:0')
        torch.cuda.synchronize(0)
        torch.cuda.synchronize(torch.device('cuda:0'))

        if TEST_MULTIGPU:
            torch.cuda.synchronize('cuda:1')
            torch.cuda.synchronize(1)
            torch.cuda.synchronize(torch.device('cuda:1'))

        with self.assertRaisesRegex(ValueError, "Expected a cuda device, but"):
            torch.cuda.synchronize(torch.device("cpu"))

        with self.assertRaisesRegex(ValueError, "Expected a cuda device, but"):
            torch.cuda.synchronize("cpu")

    @unittest.skipIf(not TEST_MULTIGPU, "detected only one GPU")
    def test_current_stream(self):
        d0 = torch.device('cuda:0')
        d1 = torch.device('cuda:1')

        s0 = torch.cuda.current_stream()
        s1 = torch.cuda.current_stream(device=1)
        s2 = torch.cuda.current_stream(device=0)

        self.assertEqual(d0, s0.device)
        self.assertEqual(d1, s1.device)
        self.assertEqual(d0, s2.device)
        self.assertEqual(s0, s2)

        with torch.cuda.device(d1):
            s0 = torch.cuda.current_stream()
            s1 = torch.cuda.current_stream(1)
            s2 = torch.cuda.current_stream(d0)

        self.assertEqual(d1, s0.device)
        self.assertEqual(d1, s1.device)
        self.assertEqual(d0, s2.device)
        self.assertEqual(s0, s1)

        with self.assertRaisesRegex(ValueError,
                                    "Expected a cuda device, but got: cpu"):
            torch.cuda.current_stream(torch.device('cpu'))

    @unittest.skipIf(not TEST_MULTIGPU, "detected only one GPU")
    @skipCUDANonDefaultStreamIf(True)
    def test_default_stream(self):
        d0 = torch.device('cuda:0')
        d1 = torch.device('cuda:1')

        with torch.cuda.device(d0):
            s0 = torch.cuda.default_stream()

        with torch.cuda.device(d1):
            s1 = torch.cuda.default_stream()

        s2 = torch.cuda.default_stream(device=0)
        s3 = torch.cuda.default_stream(d1)

        self.assertEqual(d0, s0.device)
        self.assertEqual(d1, s1.device)
        self.assertEqual(d0, s2.device)
        self.assertEqual(d1, s3.device)
        self.assertEqual(s0, s2)
        self.assertEqual(s1, s3)

        with torch.cuda.device(d0):
            self.assertEqual(torch.cuda.current_stream(), s0)

        with torch.cuda.device(d1):
            self.assertEqual(torch.cuda.current_stream(), s1)

        with self.assertRaisesRegex(ValueError,
                                    "Expected a cuda device, but got: cpu"):
            torch.cuda.default_stream(torch.device('cpu'))

    @skipCUDANonDefaultStreamIf(True)
    def test_streams(self):
        default_stream = torch.cuda.current_stream()
        user_stream = torch.cuda.Stream()
        self.assertEqual(torch.cuda.current_stream(), default_stream)
        self.assertNotEqual(default_stream, user_stream)
        self.assertEqual(default_stream.cuda_stream, 0)
        self.assertNotEqual(user_stream.cuda_stream, 0)
        with torch.cuda.stream(user_stream):
            self.assertEqual(torch.cuda.current_stream(), user_stream)
        self.assertTrue(user_stream.query())
        tensor1 = torch.ByteTensor(5).pin_memory()
        tensor2 = tensor1.cuda(non_blocking=True) + 1
        default_stream.synchronize()
        self.assertTrue(default_stream.query())

    @unittest.skipIf(not TEST_MULTIGPU, "detected only one GPU")
    def test_stream_event_device(self):
        d0 = torch.device('cuda:0')
        d1 = torch.device('cuda:1')
        e0 = torch.cuda.Event()

        self.assertEqual(None, e0.device)

        with torch.cuda.device(d0):
            s0 = torch.cuda.current_stream()
            s0.record_event(e0)

        with torch.cuda.device(d1):
            s1 = torch.cuda.Stream()
            e1 = s1.record_event()

        self.assertEqual(s0.device, torch.device('cuda:0'))
        self.assertEqual(e0.device, torch.device('cuda:0'))
        self.assertEqual(s1.device, torch.device('cuda:1'))
        self.assertEqual(e1.device, torch.device('cuda:1'))

    def test_stream_event_repr(self):
        s = torch.cuda.current_stream()
        self.assertTrue("torch.cuda.Stream" in s.__repr__())
        e = torch.cuda.Event()
        self.assertTrue("torch.cuda.Event" in e.__repr__())
        s.record_event(e)
        self.assertTrue("torch.cuda.Event" in e.__repr__())

    @unittest.skipIf(not TEST_MULTIGPU, "detected only one GPU")
    def test_stream_context(self):
        s0 = torch.cuda.current_stream()
        s1 = torch.cuda.Stream(device=1)
        s2 = torch.cuda.Stream(device=0)

        with torch.cuda.device(s1.device):
            prev_stream_on_cuda1 = torch.cuda.current_stream()

        self.assertEqual(torch.cuda.current_stream(), s0)
        self.assertEqual(0, torch.cuda.current_device())
        with torch.cuda.stream(s1):
            self.assertEqual(torch.cuda.current_stream(), s1)
            self.assertEqual(1, torch.cuda.current_device())
            with torch.cuda.stream(s2):
                self.assertEqual(torch.cuda.current_stream(), s2)
                self.assertEqual(0, torch.cuda.current_device())
                with torch.cuda.stream(s0):
                    self.assertEqual(torch.cuda.current_stream(), s0)
                    self.assertEqual(0, torch.cuda.current_device())
                self.assertEqual(torch.cuda.current_stream(), s2)
                self.assertEqual(0, torch.cuda.current_device())
            self.assertEqual(torch.cuda.current_stream(), s1)
            self.assertEqual(1, torch.cuda.current_device())

        with torch.cuda.device(s1.device):
            self.assertEqual(prev_stream_on_cuda1, torch.cuda.current_stream())

        self.assertEqual(torch.cuda.current_stream(), s0)
        self.assertEqual(0, torch.cuda.current_device())

    @unittest.skipIf(not TEST_MULTIGPU, "detected only one GPU")
    def test_streams_multi_gpu(self):
        default_stream = torch.cuda.current_stream()
        self.assertEqual(default_stream.device, torch.device('cuda:0'))
        stream = torch.cuda.Stream(device=1)
        self.assertEqual(stream.device, torch.device('cuda:1'))
        with torch.cuda.device(1):
            self.assertEqual(
                torch.cuda.current_stream().device, torch.device('cuda:1'))
            self.assertNotEqual(torch.cuda.current_stream(), default_stream)

    @unittest.skipIf(not TEST_MULTIGPU, "detected only one GPU")
    def test_streams_multi_gpu_query(self):
        d0 = torch.device('cuda:0')
        d1 = torch.device('cuda:1')
        torch.cuda.synchronize(d0)
        torch.cuda.synchronize(d1)

        with torch.cuda.device(d0):
            s0 = torch.cuda.current_stream()

        with torch.cuda.device(d1):
            s1 = torch.cuda.current_stream()
            torch.cuda._sleep(TestCuda.FIFTY_MIL_CYCLES)

        self.assertTrue(s0.query())
        self.assertFalse(s1.query())

        with torch.cuda.device(d0):
            self.assertTrue(s0.query())
            self.assertFalse(s1.query())

        with torch.cuda.device(d1):
            self.assertTrue(s0.query())
            self.assertFalse(s1.query())

        # deliberately using a different device
        with torch.cuda.device(d0):
            s1.synchronize()

        self.assertTrue(s0.query())
        self.assertTrue(s1.query())

        with torch.cuda.device(d0):
            self.assertTrue(s0.query())
            self.assertTrue(s1.query())

        with torch.cuda.device(d1):
            self.assertTrue(s0.query())
            self.assertTrue(s1.query())

    @unittest.skipIf(not TEST_MULTIGPU, "detected only one GPU")
    def test_streams_multi_gpu_eq(self):
        d0 = torch.device('cuda:0')
        d1 = torch.device('cuda:1')

        with torch.cuda.device(d0):
            s0 = torch.cuda.current_stream()
            s1 = torch.cuda.current_stream()

        with torch.cuda.device(d1):
            s2 = torch.cuda.current_stream()
            s3 = torch.cuda.current_stream()

        self.assertTrue(s0 == s0)
        self.assertTrue(s0 == s1)
        self.assertTrue(s2 == s2)
        self.assertTrue(s2 == s3)
        self.assertFalse(s0 == s2)
        self.assertFalse(s1 == s3)

        self.assertEqual(s0.device, s1.device)
        self.assertEqual(s0.cuda_stream, s1.cuda_stream)
        self.assertEqual(s2.device, s3.device)
        self.assertEqual(s2.cuda_stream, s3.cuda_stream)
        self.assertNotEqual(s0.device, s3.device)

        self.assertEqual(hash(s0), hash(s1))
        self.assertEqual(hash(s2), hash(s3))
        self.assertNotEqual(hash(s0), hash(s3))

    @unittest.skipIf(not TEST_MULTIGPU, "multi-GPU not supported")
    def test_streams_priority(self):
        low, high = torch.cuda.Stream.priority_range()
        s0 = torch.cuda.Stream(device=0, priority=low)

        self.assertEqual(low, s0.priority)
        self.assertEqual(torch.device('cuda:0'), s0.device)

        s1 = torch.cuda.Stream(device=1, priority=high)

        self.assertEqual(high, s1.priority)
        self.assertEqual(torch.device('cuda:1'), s1.device)

    @unittest.skipIf(not TEST_MULTIGPU, "multi-GPU not supported")
    def test_tensor_device(self):
        self.assertEqual(torch.cuda.FloatTensor(1).get_device(), 0)
        self.assertEqual(torch.cuda.FloatTensor(1, device=1).get_device(), 1)
        with torch.cuda.device(1):
            self.assertEqual(torch.cuda.FloatTensor(1).get_device(), 1)
            self.assertEqual(torch.cuda.FloatTensor(1, device=0).get_device(), 0)
            self.assertEqual(torch.cuda.FloatTensor(1, device=None).get_device(), 1)

    def test_events(self):
        stream = torch.cuda.current_stream()
        event = torch.cuda.Event(enable_timing=True)
        self.assertTrue(event.query())
        start_event = torch.cuda.Event(enable_timing=True)
        stream.record_event(start_event)
        torch.cuda._sleep(int(50 * get_cycles_per_ms()))
        stream.record_event(event)
        self.assertFalse(event.query())
        event.synchronize()
        self.assertTrue(event.query())
        self.assertGreater(start_event.elapsed_time(event), 0)

    @staticmethod
    def _stream_synchronize(self, spin_time_cycles):
        s = torch.cuda.current_stream()
        e_tik = torch.cuda.Event(enable_timing=True)
        e_tok = torch.cuda.Event(enable_timing=True)

        e_tik.record(s)
        torch.cuda._sleep(spin_time_cycles)
        e_tok.record(s)
        s.synchronize()

        self.assertTrue(s.query())

        # not necessary to check e_tik and e_tok, as elapsed_time would throw
        # exception if otherwise.
        return e_tik.elapsed_time(e_tok)

    @staticmethod
    def _event_synchronize(self, spin_time_cycles):
        s = torch.cuda.current_stream()
        e_tik = torch.cuda.Event(enable_timing=True)
        e_tok = torch.cuda.Event(enable_timing=True)

        e_tik.record(s)
        torch.cuda._sleep(spin_time_cycles)
        s.record_event(e_tok)
        e_tok.synchronize()

        self.assertTrue(s.query())

        # not necessary to check e_tik and e_tok, as elapsed_time would throw
        # exception if otherwise.
        return e_tik.elapsed_time(e_tok)

    @staticmethod
    def _event_wait(self, spin_time_cycles):
        s0 = torch.cuda.current_stream()
        s1 = torch.cuda.Stream()
        e_tik = torch.cuda.Event(blocking=True, enable_timing=True)
        e_tok = torch.cuda.Event(blocking=True, enable_timing=True)

        e_tik.record(s0)
        torch.cuda._sleep(spin_time_cycles - 10)
        e_sync = torch.cuda.Event(blocking=True)
        e_sync.record()
        e_sync.wait(s1)
        with torch.cuda.stream(s1):
            torch.cuda._sleep(10)
        s1.synchronize()
        e_tok.record()
        e_tok.synchronize()

        self.assertTrue(s0.query())
        self.assertTrue(s1.query())
        self.assertTrue(e_sync.query())

        # not necessary to check e_tik and e_tok, as elapsed_time would throw
        # exception if otherwise.
        return e_tik.elapsed_time(e_tok)

    @staticmethod
    def _test_stream_event_nogil(self, sync_func, p2c, c2p):
        with torch.cuda.device('cuda:1'):
            c2p.put(0)
            p2c.get()
            c2p.put(sync_func(self, TestCuda.FIFTY_MIL_CYCLES))

    # Skip the test for ROCm as per https://github.com/pytorch/pytorch/issues/53190
    @skipIfRocm
    @unittest.skipIf(not TEST_MULTIGPU, "detected only one GPU")
    def test_stream_event_nogil(self):
        for sync_func in [TestCuda._stream_synchronize,
                          TestCuda._event_synchronize,
                          TestCuda._event_wait]:
            p2c = queue.Queue()
            c2p = queue.Queue()
            e_tik = torch.cuda.Event(enable_timing=True)
            e_tok = torch.cuda.Event(enable_timing=True)

            t = threading.Thread(
                target=TestCuda._test_stream_event_nogil,
                args=(self, sync_func, p2c, c2p))
            t.daemon = True
            t.start()

            c2p.get()
            with torch.cuda.device('cuda:0'):
                e_tik.record()
                p2c.put(0)
                parent_time = sync_func(self, TestCuda.FIFTY_MIL_CYCLES)
                child_time = c2p.get()
                e_tok.record()
                e_tok.synchronize()
                total_time = e_tik.elapsed_time(e_tok)

            # Without GIL, synchronizations in parent and child threads can
            # overlap. The total execution time should be a little bit longer
            # than spinning fifty million cycles and much shorter than twice of
            # that. However, testing absolute execution time is not reliable as
            # it may vary on different hardware in different environments.
            # Therefore, this test uses relative comparisons, checking if the
            # sum of parent and child threads execution time is greater than the
            # real execution time by least 40%.
            self.assertGreater(parent_time + child_time, total_time * 1.4)

    # This test is flaky for ROCm, see issue #62602
    @skipIfRocm
    @unittest.skipIf(not TEST_MULTIGPU, "detected only one GPU")
    def test_events_wait(self):
        d0 = torch.device('cuda:0')
        d1 = torch.device('cuda:1')
        torch.cuda.synchronize(d0)
        torch.cuda.synchronize(d1)

        with torch.cuda.device(d0):
            s0 = torch.cuda.current_stream()
            torch.cuda._sleep(TestCuda.FIFTY_MIL_CYCLES)
            e0 = torch.cuda.Event()
            s0.record_event(e0)

        with torch.cuda.device(d1):
            s1 = torch.cuda.current_stream()

        self.assertFalse(s0.query())
        self.assertTrue(s1.query())

        s1.wait_event(e0)
        s1.synchronize()

        self.assertTrue(e0.query())
        self.assertTrue(s0.query())
        self.assertTrue(s1.query())

    @unittest.skipIf(not TEST_MULTIGPU, "detected only one GPU")
    def test_events_multi_gpu_query(self):
        d0 = torch.device('cuda:0')
        d1 = torch.device('cuda:1')

        with torch.cuda.device(d0):
            s0 = torch.cuda.current_stream()
            e0 = s0.record_event()
            s0.synchronize()

        with torch.cuda.device(d1):
            s1 = torch.cuda.current_stream()
            torch.cuda._sleep(TestCuda.FIFTY_MIL_CYCLES)
            e1 = s1.record_event()

        self.assertTrue(e0.query())
        self.assertFalse(e1.query())

        with torch.cuda.device(d0):
            self.assertTrue(e0.query())
            self.assertFalse(e1.query())

        with torch.cuda.device(d1):
            self.assertTrue(e0.query())
            self.assertFalse(e1.query())

        # deliberately using a different device
        with torch.cuda.device(d0):
            e1.synchronize()

        self.assertTrue(e0.query())
        self.assertTrue(e1.query())

        with torch.cuda.device(d0):
            self.assertTrue(e0.query())
            self.assertTrue(e1.query())

        with torch.cuda.device(d1):
            self.assertTrue(e0.query())
            self.assertTrue(e1.query())

    @unittest.skipIf(not TEST_MULTIGPU, "detected only one GPU")
    @skipIfRocm
    def test_events_multi_gpu_elapsed_time(self):
        d0 = torch.device('cuda:0')
        d1 = torch.device('cuda:1')

        with torch.cuda.device(d0):
            s0 = torch.cuda.current_stream()
            e0 = torch.cuda.Event(enable_timing=True)
            torch.cuda._sleep(10)
            s0.record_event(e0)

        with torch.cuda.device(d1):
            s1 = torch.cuda.current_stream()
            e1 = torch.cuda.Event(enable_timing=True)
            torch.cuda._sleep(TestCuda.FIFTY_MIL_CYCLES)
            s1.record_event(e1)

        e0.synchronize()
        e1.synchronize()
        with torch.cuda.device(d0):
            with self.assertRaises(RuntimeError):
                self.assertGreater(e0.elapsed_time(e1), 0)

        with torch.cuda.device(d1):
            with self.assertRaises(RuntimeError):
                self.assertGreater(e0.elapsed_time(e1), 0)

        with torch.cuda.device(d0):
            s0 = torch.cuda.current_stream()
            e2 = torch.cuda.Event(enable_timing=True)
            torch.cuda._sleep(TestCuda.FIFTY_MIL_CYCLES)
            s0.record_event(e2)
            s0.synchronize()

        self.assertGreater(e0.elapsed_time(e2), 0)

        # deliberately calling from a different device
        with torch.cuda.device(d1):
            self.assertGreater(e0.elapsed_time(e2), 0)

    def test_record_stream(self):
        cycles_per_ms = get_cycles_per_ms()

        t = torch.FloatTensor([1, 2, 3, 4]).pin_memory()
        result = torch.cuda.FloatTensor(t.size())
        stream = torch.cuda.Stream()
        ptr = [None]

        # Performs the CPU->GPU copy in a background stream
        def perform_copy():
            with torch.cuda.stream(stream):
                tmp = t.cuda(non_blocking=True)
                ptr[0] = tmp.data_ptr()
            torch.cuda.current_stream().wait_stream(stream)
            tmp.record_stream(torch.cuda.current_stream())
            torch.cuda._sleep(int(50 * cycles_per_ms))  # delay the copy
            result.copy_(tmp)

        perform_copy()
        with torch.cuda.stream(stream):
            tmp2 = torch.cuda.FloatTensor(t.size())
            tmp2.zero_()
            self.assertNotEqual(tmp2.data_ptr(), ptr[0], msg='allocation re-used to soon')

        self.assertEqual(result.tolist(), [1, 2, 3, 4])

        if not TEST_CUDAMALLOCASYNC:
            # In the native allocator, we expect "tmp"'s side-stream-tagged block will be reused
            # in that side stream after result.copy_(tmp) in the main stream finishes.
            torch.cuda.current_stream().synchronize()
            with torch.cuda.stream(stream):
                tmp3 = torch.cuda.FloatTensor(t.size())
                self.assertEqual(tmp3.data_ptr(), ptr[0], msg='allocation not re-used')

    def test_record_stream_on_shifted_view(self):
        # See issue #27366

        # This test detects unexpected block reallocation. For reliable test,
        # the stream to allocate tensors is isolated. The allocator will not
        # reuse free blocks which were allocated from another stream.
        stream_alloc = torch.cuda.Stream()
        with torch.cuda.stream(stream_alloc):
            base = torch.cuda.FloatTensor([10, 10])

        # Record another stream on a shifted view tensor.
        view = base[5:]
        assert view.storage_offset() > 0

        stream_record = torch.cuda.Stream()
        with torch.cuda.stream(stream_record):
            torch.cuda._sleep(int(50 * get_cycles_per_ms()))

        view.record_stream(stream_record)

        # Delete those tensors to make the block free soon.
        data_ptr = base.data_ptr()
        del base, view

        # A new tensor should not be allocated to the block above.
        stream_alloc.synchronize()

        with torch.cuda.stream(stream_alloc):
            try_realloc = torch.cuda.FloatTensor([10, 10])

        self.assertNotEqual(try_realloc.data_ptr(), data_ptr)

    @contextlib.contextmanager
    def _get_external_stream(self, device):
        cudart = torch.cuda.cudart()
        stream = ctypes.c_ulonglong(0)
        stream_p = ctypes.POINTER(ctypes.c_void_p)(stream)
        stream_p_int = ctypes.cast(stream_p, ctypes.c_void_p).value
        with device:
            try:
                out = cudart.cudaStreamCreate(stream_p_int)
                self.assertEqual(out, 0)
                self.assertNotEqual(stream.value, 0)
                yield stream.value
            finally:
                out = cudart.cudaStreamDestroy(stream.value)
                self.assertEqual(out, 0)

    def test_external_streams(self):
        device = torch.cuda.device(0)
        with self._get_external_stream(device) as stream_v:
            ext_stream = torch.cuda.ExternalStream(stream_v)
            self.assertEqual(stream_v, ext_stream.cuda_stream)
            self.assertEqual(ext_stream.device.index, device.idx)

    @unittest.skipIf(not TEST_MULTIGPU, "detected only one GPU")
    def test_external_streams_multi_device(self):
        device = torch.cuda.device(1)
        with self._get_external_stream(device) as stream_v:
            ext_stream = torch.cuda.ExternalStream(
                stream_v, device=device)
            self.assertEqual(stream_v, ext_stream.cuda_stream)
            self.assertEqual(ext_stream.device.index, device.idx)

    def test_noncontiguous_pinned_memory(self):
        # See issue #3266
        x = torch.arange(0, 10).view((2, 5))
        self.assertEqual(x.t(), x.t().pin_memory())

    def test_caching_pinned_memory(self):
        cycles_per_ms = get_cycles_per_ms()

        # check that allocations are re-used after deletion
        t = torch.FloatTensor([1]).pin_memory()
        ptr = t.data_ptr()
        del t
        t = torch.FloatTensor([1]).pin_memory()
        self.assertEqual(t.data_ptr(), ptr, msg='allocation not reused')

        # check that the allocation is not re-used if it's in-use by a copy
        gpu_tensor = torch.cuda.FloatTensor([0])
        torch.cuda._sleep(int(1000 * cycles_per_ms))  # delay the copy by 1s
        gpu_tensor.copy_(t, non_blocking=True)
        del t
        t = torch.FloatTensor([1]).pin_memory()
        self.assertNotEqual(t.data_ptr(), ptr, msg='allocation re-used too soon')
        self.assertEqual(list(gpu_tensor), [1])

    @unittest.skipIf(not TEST_MULTIGPU, "only one GPU detected")
    def test_caching_pinned_memory_multi_gpu(self):
        # checks that the events preventing pinned memory from being re-used
        # too early are recorded on the correct GPU
        cycles_per_ms = get_cycles_per_ms()

        t = torch.FloatTensor([1]).pin_memory()
        ptr = t.data_ptr()
        gpu_tensor0 = torch.cuda.FloatTensor([0], device=0)
        gpu_tensor1 = torch.cuda.FloatTensor([0], device=1)

        with torch.cuda.device(1):
            torch.cuda._sleep(int(1000 * cycles_per_ms))  # delay the copy by 1s
            gpu_tensor1.copy_(t, non_blocking=True)

        del t
        t = torch.FloatTensor([2]).pin_memory()
        self.assertNotEqual(t.data_ptr(), ptr, msg='allocation re-used too soon')

        with torch.cuda.device(0):
            gpu_tensor0.copy_(t, non_blocking=True)

        self.assertEqual(gpu_tensor1[0], 1)
        self.assertEqual(gpu_tensor0[0], 2)

    def test_caching_allocator_record_stream_oom(self):
        """allocations delayed by a record_stream call should still be freed on
        an out-of-memory in cuda_malloc_retry. see issue #19219"""
        stream = torch.cuda.Stream()

        with torch.cuda.stream(stream):
            y = torch.zeros(40 * 1024 * 1024, device='cuda')

        for _ in range(100):
            x = torch.empty(40 * 1024 * 1024, device='cuda')
            with torch.cuda.stream(stream):
                y += x
            # delays re-use of `x` until after all operations in `stream`
            x.record_stream(stream)
            del x

        # we've made a mess by allocating up to the device capacity. free any
        # cached blocks in case it affects future tests.
        torch.cuda.empty_cache()

    # Tests for historic illegal memory access, see #17040.
    def test_reduction_gpu_memory_accessing(self):
        x = torch.ones(512, 8, dtype=torch.float32, device='cuda')
        torch.sum(x, 0)

    def test_sum_fp16(self):
        x = torch.zeros(10, device='cuda', dtype=torch.float16)
        self.assertEqual(x.sum(), 0)

        x = torch.ones(65504, device='cuda', dtype=torch.float16)
        self.assertEqual(x.sum(), 65504)
        self.assertEqual(x.sum(dtype=torch.float32), 65504)

        x = torch.ones(65536, device='cuda', dtype=torch.float16)
        self.assertEqual(x.sum(dtype=torch.float32), 65536)

        a = torch.zeros(1203611).bernoulli_(0.0005)
        x = a.to(device='cuda', dtype=torch.float16)
        self.assertEqual(x.sum().item(), a.sum().item())

        a = torch.zeros(100, 121, 80).bernoulli_(0.0005)
        x = a.to(device='cuda', dtype=torch.float16)
        self.assertEqual(x.sum((0, 2)).float().cpu(), a.sum((0, 2)))

    def test_mean_fp16(self):
        x = torch.ones(65536, device='cuda', dtype=torch.float16)
        self.assertEqual(x.mean(), 1)

        x = torch.ones(65536, device='cuda', dtype=torch.float16)
        self.assertEqual(x.mean(dtype=torch.float32), 1)

    def test_prod_large(self):
        # tests global reduction (should_global_reduce = true) in case of non-zero identity element
        x = torch.ones(240000, device='cuda', dtype=torch.float32)
        self.assertEqual(x.prod(), 1)

        # test for complex types. Note 240k is divisible by 4
        for dtype in [torch.cfloat, torch.cdouble]:
            x = torch.ones(240000, device='cuda', dtype=dtype) * (0 + 1j)
            self.assertEqual(x.prod(), 1)

    def test_multinomial_ext(self):
        # Test two corner cases from older PyTorch (Issue #4858)
        freqs = torch.cuda.FloatTensor([
            0.0, 0.0, 0.0, 0.0, 0.0, 0.0, 0.0, 0.0, 0.0,
            0.03178183361887932, 0.027680952101945877, 0.033176131546497345,
            0.046052902936935425, 0.07742464542388916, 0.11543981730937958,
            0.14148041605949402, 0.15784293413162231, 0.13180233538150787,
            0.08271478116512299, 0.049702685326337814, 0.027557924389839172,
            0.018125897273421288, 0.011851548217236996, 0.010252203792333603,
            0.007422595750540495, 0.005372154992073774, 0.0045109698548913,
            0.0036087757907807827, 0.0035267581697553396, 0.0018864056328311563,
            0.0024605290964245796, 0.0022964938543736935, 0.0018453967059031129,
            0.0010662291897460818, 0.0009842115687206388, 0.00045109697384759784,
            0.0007791675161570311, 0.00020504408166743815, 0.00020504408166743815,
            0.00020504408166743815, 0.00012302644609007984, 0.0,
            0.00012302644609007984, 4.100881778867915e-05, 0.0, 0.0, 0.0, 0.0,
            0.0, 0.0])

        torch.cuda.manual_seed(11042)
        sample = torch.multinomial(freqs, 1000, True)
        self.assertNotEqual(freqs[sample].min(), 0)

        p = torch.zeros(3421, 2, device="cuda", dtype=torch.float)
        p[:, 1] = 1
        torch.cuda.manual_seed(5214)
        r = torch.multinomial(p, 1)
        self.assertNotEqual(r.min().item(), 0)

        # test corner case from Issue #13867
        torch.cuda.manual_seed(33)
        probs = torch.randn(1000000, device='cuda').clamp(min=0) * 3e-5
        samples = probs.multinomial(1000000, replacement=True)
        self.assertGreater(probs[samples].min().item(), 0)

    def _spawn_test_multinomial_invalid_probs_cuda(self, probs):
        import subprocess
        try:
            p = subprocess.Popen([sys.executable, '-c', f"""\
import sys
import torch
from torch import inf, nan
try:
    with torch.random.fork_rng(devices=[0]):
        torch.multinomial(torch.tensor({probs}).to('cuda'), 2, replacement=True)
        torch.cuda.synchronize()
    sys.exit(-1) # Should not be reached
except RuntimeError as e:
    sys.exit(-2)
"""], stdout=subprocess.PIPE, stderr=subprocess.PIPE, universal_newlines=True)
            out, err = p.communicate(timeout=10)
            p.wait(timeout=10)
        except subprocess.TimeoutExpired as e:
            p.kill()
            out, err = p.communicate()
        expected_messages = [
            'device-side assert triggered',  # CUDA
            'Assertion',  # CUDA
            'HSA_STATUS_ERROR_EXCEPTION',  # ROCm
            'Device-side assertion'  # ROCm
        ]
        self.assertTrue(any([msg in out or msg in err for msg in expected_messages]))

    @slowTest
    @unittest.skipIf(TEST_WITH_ROCM, "ROCm doesn't support device side asserts")
    @unittest.skipIf(NO_MULTIPROCESSING_SPAWN, "Disabled for environments that \
                     don't support multiprocessing with spawn start method")
    def test_multinomial_invalid_probs_cuda(self):
        self._spawn_test_multinomial_invalid_probs_cuda([1., -1., 1.])
        self._spawn_test_multinomial_invalid_probs_cuda([1., inf, 1.])
        self._spawn_test_multinomial_invalid_probs_cuda([1., -inf, 1.])
        self._spawn_test_multinomial_invalid_probs_cuda([1., 1., nan])

    @staticmethod
    def _mute_init():
        os.dup2(os.open(os.devnull, os.O_WRONLY), sys.stderr.fileno())

    def _spawn_method(self, method, arg):
        ctx = torch.multiprocessing.get_context("spawn")
        with ctx.Pool(1, initializer=self._mute_init) as pool:
            errors = pool.map(method, [arg])
            for e in errors:
                if 'device-side assert triggered' not in str(e):
                    self.fail(e)

    @staticmethod
    def _test_index_bounds_cuda(idx):
        x = torch.arange(10, device="cuda")
        try:
            y = x[torch.tensor([idx])]
            return f"x[torch.tensor([{idx})]={y}"
        except RuntimeError as err:
            return err

    @slowTest
    @unittest.skipIf(NO_MULTIPROCESSING_SPAWN, "Disabled for environments that \
                     don't support multiprocessing with spawn start method")
    @skipIfRocm
    def test_index_out_of_bounds_exception_cuda(self):
        test_method = TestCuda._test_index_bounds_cuda
        # Test in-bound access works fine
        self.assertEqual(test_method(1), "x[torch.tensor([1)]=tensor([1], device='cuda:0')")
        # Test that indexing out of bounds causes assert
        self._spawn_method(test_method, 11)

    @slowTest
    @unittest.skipIf(not TEST_LARGE_TENSOR, "not enough memory")
    def test_huge_index(self):
        src = torch.empty(15000000, 45, device='cuda', dtype=torch.long).random_(0, 2**22)
        idx = torch.randperm(src.shape[0], device='cuda')
        res = src[idx]
        res_cpu = src.cpu()[idx.cpu()]
        self.assertEqual(res.cpu(), res_cpu)

    def test_min_max_inits(self):
        # Testing if THC_reduceAll received the correct index initialization.
        # This affects the result of THC_reduceAll operations at extreme values
        x = torch.cuda.ByteTensor([0])
        y = torch.cuda.ByteTensor([255])
        expected = torch.cuda.LongTensor([0])[0]

        _, v = x.max(dim=0)
        self.assertEqual(v, expected)

        _, v = y.min(dim=0)
        self.assertEqual(v, expected)

    @unittest.skipIf(not TEST_MULTIGPU, "only one GPU detected")
    def test_get_set_rng_state_all(self):
        states = torch.cuda.get_rng_state_all()
        before0 = torch.cuda.FloatTensor(100, device=0).normal_()
        before1 = torch.cuda.FloatTensor(100, device=1).normal_()
        torch.cuda.set_rng_state_all(states)
        after0 = torch.cuda.FloatTensor(100, device=0).normal_()
        after1 = torch.cuda.FloatTensor(100, device=1).normal_()
        self.assertEqual(before0, after0, atol=0, rtol=0)
        self.assertEqual(before1, after1, atol=0, rtol=0)

    def test_nvtx(self):
        # Just making sure we can see the symbols
        torch.cuda.nvtx.range_push("foo")
        torch.cuda.nvtx.mark("bar")
        torch.cuda.nvtx.range_pop()
        range_handle = torch.cuda.nvtx.range_start("range_start")
        torch.cuda.nvtx.range_end(range_handle)

    def test_bincount_ext(self):
        # ensure CUDA code coverage
        input_size = (5000,)
        w = torch.randn(input_size, dtype=torch.double, device='cuda')
        w_cpu = w.cpu()
        # test shared memory impl
        t = torch.randint(50, input_size, dtype=torch.int8, device='cuda')
        self.assertEqual(t.cpu().bincount(), t.bincount())
        self.assertEqual(t.cpu().bincount(w_cpu), t.bincount(w))
        # test multi block memory impl
        # see `THRESH_NUMBER_BINS_FOR_MULTI_BLOCK_MEM` in SummaryOps.cu
        t = torch.randint(500, input_size, dtype=torch.int64, device='cuda')
        self.assertEqual(t.cpu().bincount(), t.bincount())
        self.assertEqual(t.cpu().bincount(w_cpu), t.bincount(w))
        # test global memory impl
        # see `THRESH_NUMBER_BINS_FOR_GLOBAL_MEM` in SummaryOps.cu
        t = torch.randint(2000, input_size, dtype=torch.int64, device='cuda')
        self.assertEqual(t.cpu().bincount(), t.bincount())
        self.assertEqual(t.cpu().bincount(w_cpu), t.bincount(w))

        t = torch.zeros([10], dtype=torch.int32, device='cuda')
        # 35488 * 65536 as int32 would cause overflow to negative value
        # giving negative bin offset
        t[0] = 35488
        counted = t.bincount(minlength=65536)
        self.assertEqual(torch.sum(counted), 10)

    def test_tiny_half_norm_(self):
        a = torch.arange(25).cuda().float()
        a /= 100000000
        b = a.half()
        self.assertGreater(b.norm().item(), 0)

    def test_norm_type_conversion(self):
        a = torch.ones(65536).cuda().half()
        self.assertEqual(a.norm(p=0, dtype=torch.float32), 65536)

    # Verifies that mem_get_info works, including when called for a different device
    def test_mem_get_info(self):
        def _test(idx):
            before_free_bytes, before_available_bytes = torch.cuda.mem_get_info(idx)
            # increasing to 8MB to force acquiring a new block and overcome blocksize differences across platforms
            t = torch.randn(1024 * 1024 * 8, device='cuda:' + str(idx))
            after_free_bytes, after_available_bytes = torch.cuda.mem_get_info(idx)

            self.assertTrue(after_free_bytes < before_free_bytes)
            self.assertEqual(before_available_bytes, after_available_bytes)

        _test(0)
        if TEST_MULTIGPU:
            _test(1)

    # Test that wrap_with_cuda_memory_check successfully detects leak
    def test_cuda_memory_leak_detection(self):
        l = []

        @self.wrap_with_cuda_memory_check
        def no_leak():
            pass

        @self.wrap_with_cuda_memory_check
        def leak_gpu0():
            # increasing to 8MB to force acquiring a new block and overcome blocksize differences across platforms
            l.append(torch.randn(1024 * 1024 * 8, device=torch.device("cuda:0")))

        no_leak()

        with self.assertRaisesRegex(RuntimeError, r"CUDA driver API confirmed .+ on device 0.+"):
            leak_gpu0()

        if TEST_MULTIGPU:
            @self.wrap_with_cuda_memory_check
            def leak_gpu1():
                # increasing to 8MB to force acquiring a new block and overcome blocksize differences across platforms
                l.append(torch.randn(1024 * 1024 * 8, device=torch.device("cuda:1")))

            with self.assertRaisesRegex(RuntimeError, r"CUDA driver API confirmed .+ on device 1.+"):
                leak_gpu1()

    def test_cuda_memory_leak_detection_propagates_errors(self):
        with self.assertRaisesRegex(RuntimeError, r"The size of tensor a \(3\) must match"):
            with self.assertLeaksNoCudaTensors():
                x = torch.randn(3, 1, device='cuda')
                y = torch.randn(2, 1, device='cuda')
                z = x + y

    @unittest.skipIf(not TEST_MEDIUM_TENSOR, "not enough memory")
    def test_cuda_kernel_loop_overflow(self):
        # Issue #24309: In extreme cases, the loop variable could overflow and continue
        # the kernel loop with a negative index, causing a RuntimeError (invalid write):
        x = torch.randn(1, 1, 1, 2**30 + 1, dtype=torch.float16, device="cuda")
        expected = x[0, 0, 0, 2**30]
        y = torch.nn.functional.avg_pool2d(x, kernel_size=1)
        torch.cuda.synchronize()
        self.assertEqual(y[0, 0, 0, 2**30], expected)

    @unittest.skipIf(not TEST_LARGE_TENSOR, "not enough memory")
    def test_cuda_kernel_loop_overflow_large(self):
        # Make sure input.numel() > INT_MAX is handled:
        x = torch.randn(1, 1, 1, 2**31, dtype=torch.float16, device="cuda")
        with self.assertRaisesRegex(RuntimeError, "integer out of range"):
            y = torch.nn.functional.avg_pool2d(x, kernel_size=1)

        # Issue #24309: In extreme cases, the loop variable could overflow and continue
        # the kernel loop with a negative index, causing a RuntimeError (invalid write):
        x = torch.randn(1, 1, 1, 2**31 - 1, dtype=torch.float16, device="cuda")
        expected = x[0, 0, 0, 2**31 - 2]
        y = torch.nn.functional.avg_pool2d(x, kernel_size=1)
        torch.cuda.synchronize()
        self.assertEqual(y[0, 0, 0, 2**31 - 2], expected)

    # this might create a reference cycle on self...
    def _make_multiply_in_stream(self):
        class MultiplyInStream(torch.autograd.Function):
            @staticmethod
            def forward(ctx, x, val):
                ctx.val = val
                ctx.stream = torch.cuda.current_stream()
                return x * val

            @staticmethod
            def backward(ctx, grad):
                self.assertEqual(torch.cuda.current_stream(), ctx.stream)
                # delays the operation in the the background stream
                torch.cuda._sleep(1000 * 5000)
                return grad * ctx.val, None

        return MultiplyInStream

    @skipCUDANonDefaultStreamIf(True)
    def test_streaming_backwards_sync(self):
        default_stream = torch.cuda.current_stream()
        stream = torch.cuda.Stream()

        MultiplyInStream = self._make_multiply_in_stream()

        # Tests using grads outside the backward() stream context
        # See "Stream semantics of backward passes" on https://pytorch.org/docs/stable/notes/cuda.html
        x = torch.randn(5, 5, device='cuda', requires_grad=True)
        with torch.cuda.stream(stream):
            stream.wait_stream(default_stream)
            output = MultiplyInStream.apply(x, 2)
            output.sum().backward()
        # sync needed
        default_stream.wait_stream(stream)
        self.assertEqual(x.grad, torch.ones_like(x) * 2)
        self.assertEqual(torch.cuda.current_stream(), default_stream)

        # Tests that using grads in the same stream context as backward()
        # is safe regardless what streams bwd ops ran on
        bwd_ambient_stream = torch.cuda.Stream()
        x = torch.randn(5, 5, device='cuda', requires_grad=True)
        with torch.cuda.stream(stream):
            stream.wait_stream(default_stream)
            output = MultiplyInStream.apply(x, 3)
        with torch.cuda.stream(bwd_ambient_stream):
            bwd_ambient_stream.wait_stream(stream)
            output.sum().backward()
            # x was first used on "stream" so its AccumulateGrad leaf should run on "stream".
            # The end of backward() should have synced "bwd_ambient_stream" with "stream"
            # so it should be safe to use x.grad here without any syncs.
            self.assertEqual(x.grad, torch.ones_like(x) * 3)
            self.assertEqual(torch.cuda.current_stream(), bwd_ambient_stream)

    # Skip the test for ROCm as per https://github.com/pytorch/pytorch/issues/53190
    @skipIfRocm
    def test_streaming_backwards_multiple_streams(self):
        MultiplyInStream = self._make_multiply_in_stream()

        class StreamModel(torch.nn.Module):
            def __init__(self):
                super().__init__()
                self.event = torch.cuda.Event()
                self.stream0 = torch.cuda.Stream()
                self.stream1 = torch.cuda.Stream()

            def forward(self, x, x_first_use_on_ambient):
                if x_first_use_on_ambient:
                    x0 = x.clone()
                self.stream0.wait_stream(torch.cuda.current_stream())
                self.stream1.wait_stream(torch.cuda.current_stream())
                with torch.cuda.stream(self.stream0):
                    if not x_first_use_on_ambient:
                        x0 = x.clone()
                    y0 = MultiplyInStream.apply(x0, 2)
                    self.event.record(stream=torch.cuda.current_stream())

                with torch.cuda.stream(self.stream1):
                    y1 = MultiplyInStream.apply(x, 3)
                    self.stream1.wait_event(self.event)
                    return y0 + y1

        stream = torch.cuda.Stream()

        for x_first_use_on_ambient in (True, False):
            # the out_of_place=False, iters=1 case stresses if proper syncs are inserted
            # when grads are initially None and stolen by backward ops.
            for out_of_place, iters in ((True, 1),
                                        (False, 1),
                                        (False, 5)):
                with torch.cuda.stream(stream):
                    x = torch.randn(5, 5, device='cuda', requires_grad=True)
                    model = StreamModel().cuda()
                    x.register_hook(lambda grad: self.assertEqual(torch.cuda.current_stream(),
                                                                  stream if x_first_use_on_ambient else model.stream0))
                    for p in model.parameters():
                        self.assertTrue(p.grad is None)
                    for i in range(iters):
                        loss = model(x, x_first_use_on_ambient).sum()
                        if out_of_place:
                            x_grad = torch.autograd.grad((loss,), (x,))[0]
                        else:
                            loss.backward()
                # See "Stream semantics of backward passes" on https://pytorch.org/docs/stable/notes/cuda.html
                torch.cuda.current_stream().wait_stream(stream)

                if out_of_place:
                    self.assertEqual(x_grad, torch.ones_like(x) * 5 * iters)
                else:
                    self.assertEqual(x.grad, torch.ones_like(x) * 5 * iters)

    @unittest.skipIf(not TEST_MULTIGPU, "only one GPU detected")
    def test_streaming_backwards_device_transfer(self):
        # This function must run with non-default current streams on all devices, otherwise it's meaningless.
        # The intention is to test that to()'s backward (CopyBackward) interacts properly with the
        # synchronization logic in torch/csrc/autograd/input_buffer.cpp.
        dev0 = torch.device("cuda:0")
        dev1 = torch.device("cuda:1")

        # Unfortunately I need to make the tensors largeish.
        # Bigger tensors = longer D2D transfers = more likely to expose races.
        size = 2**26

        a = torch.full((size,), 1, device=dev1, dtype=torch.float64, requires_grad=True)
        b = torch.full((size,), 1, device=dev1, dtype=torch.float64, requires_grad=True)

        # Here to_backward_recipient = a*b is used only once, so MulBackward's InputBuffer slot only expects 1 input.
        # This tests the situation where we don't call InputBuffer::accumulate for MulBackward's InputBuffer.
        to_backward_recipient = a * b
        s = to_backward_recipient.to(device="cuda:0").sum()
        torch.cuda.synchronize(device=dev0)
        torch.cuda.synchronize(device=dev1)
        s.backward()
        self.assertTrue(a.grad.sum().item() == size)
        self.assertTrue(b.grad.sum().item() == size)

        # Here to_backward_recipient = a*b is used twice, so MulBackward's InputBuffer slot expects 2 inputs.
        # This tests the situation where we do call InputBuffer::accumulate for MulBackward's InputBuffer.
        a.grad = None
        b.grad = None
        to_backward_recipient = a * b
        # Multiply by 2 here so to's backward creates gradient values that are different from the case above,
        # to mitigate weirdness if the caching allocator happens to reuse memory regions that were populated
        # with 1s by the case above
        s0 = to_backward_recipient.to(device="cuda:0").sum() * 2.
        s1 = to_backward_recipient.to(device="cuda:0").sum() * 2.
        torch.cuda.synchronize(device=dev0)
        torch.cuda.synchronize(device=dev1)
        s0.backward(retain_graph=True)
        s1.backward()
        self.assertTrue(a.grad.sum().item() == 4 * size)
        self.assertTrue(b.grad.sum().item() == 4 * size)

    def test_streaming_backwards_sync_graph_root(self):
        # This function tests if bwd ops running on a side stream properly sync with the GraphRoot.
        # The potential bug it targets is a race condition. The test uses multiple trials and
        # torch.cuda._sleep such that if the race condition exists, the test will almost certainly fail,
        # but there's a chance it may spuriously pass. Passing does not guarantee the backend is bug-free,
        # but failure does guarantee there is a bug.
        fwd_bwd_op_stream = torch.cuda.Stream()
        bwd_ambient_stream = torch.cuda.Stream()
        # We need these streams to be different otherwise the test is meaningless.
        self.assertTrue(fwd_bwd_op_stream != bwd_ambient_stream)

        size = int(1e3)

        a = torch.full((size,), 2.0, device="cuda", requires_grad=True)
        b = torch.full((size,), 3.0, device="cuda", requires_grad=True)

        # I don't think we need any manual record_streams below.
        # a and b remain in scope for the entire test.
        # c and grad remain in scope for each iteration, and there's a full sync between iterations.
        for trial in range(5):
            torch.cuda.synchronize()
            a.grad = b.grad = None
            with torch.cuda.stream(fwd_bwd_op_stream):
                c = a * b

            with torch.cuda.stream(bwd_ambient_stream):
                torch.cuda.synchronize()
                # Long-running dummy kernel on bwd_ambient_stream delays filling of grad
                torch.cuda._sleep(int(50 * get_cycles_per_ms()))
                # Fills grad on bwd_ambient_stream
                grad = torch.full((size,), float(trial + 1), device="cuda")

                # Bwd ops still run on fwd_bwd_ops_stream, so the following will likely fail if
                # bwd ops don't sync with bwd_ambient_stream before consuming grad.
                torch.autograd.backward(tensors=c, grad_tensors=grad)

                # See https://github.com/pytorch/pytorch/issues/47028
                # assertEquals below run on bwd_ambient_stream, so this test may also fail
                # if backward() fails to sync with bwd_ambient_stream at the end.
                # Synchronizing here works around the issue until a proper fix can be made.
                torch.cuda.synchronize()
                with torch.no_grad():
                    self.assertEqual(a.grad, grad * b)
                    self.assertEqual(b.grad, grad * a)

    def test_streaming_backwards_callback(self):
        # Tests if autograd callbacks sync properly with respect to leaf streams and
        # the user-facing stream surrounding backward(). If it fails, first suspect is
        # sync logic where  "final_callbacks_" are called in torch/csrc/autograd/engine.cpp
        MultiplyInStream = self._make_multiply_in_stream()

        size = int(1e3)
        a = torch.full((size,), 1, device="cuda", dtype=torch.float, requires_grad=True)
        b = torch.full((size,), 1, device="cuda", dtype=torch.float, requires_grad=True)

        s0 = torch.cuda.Stream()
        s1 = torch.cuda.Stream()
        s2 = torch.cuda.Stream()

        stash = []

        # sets up a nontrivial structure of leaf streams
        s0.wait_stream(torch.cuda.current_stream())
        with torch.cuda.stream(s0):
            c = MultiplyInStream.apply(a, 2)

        s1.wait_stream(torch.cuda.current_stream())
        with torch.cuda.stream(s1):
            d = MultiplyInStream.apply(b, 3)
            s1.wait_stream(s0)
            e = c * d

            def clone_leaf_grads():
                stash.append(a.grad.clone())
                stash.append(b.grad.clone())

            # Use a hook on e to install the callback
            e.register_hook(lambda grad: torch.autograd.Variable._execution_engine.queue_callback(clone_leaf_grads))

        s2.wait_stream(s1)
        with torch.cuda.stream(s2):
            e.sum().backward()
            # The autograd engine should sync s2 with all leaf streams then run the callback clone_leaf_grads on s2.
            # If those things happened properly, checking the values of the cloned grads on s2 should be safe:
            self.assertEqual(stash[0], torch.full_like(a, 6))
            self.assertEqual(stash[1], torch.full_like(a, 6))

    @unittest.skipIf(not TEST_MULTIGPU, "only one GPU detected")
    @unittest.skipIf(IS_SANDCASTLE or IS_REMOTE_GPU, "Does not work on Sandcastle")
    def test_cuda_init_race(self):
        # See https://github.com/pytorch/pytorch/issues/16559
        import subprocess
        subprocess.check_call([sys.executable, '-c', """\
import torch
import threading

def worker(rank):
    torch.tensor([1.]).cuda(rank)

t1 = threading.Thread(target=worker, args=(0,))
t2 = threading.Thread(target=worker, args=(1,))
t1.start()
t2.start()
"""])

    @unittest.skipIf(TEST_WITH_ROCM, "In ROCm, kernel asserts are disabled due to performance overhead")
    def test_fixed_cuda_assert_async(self):
        with self.assertRaisesRegex(RuntimeError, "Boolean value of Tensor with no values is ambiguous"):
            torch._assert_async(torch.tensor([], device="cuda"))
        with self.assertRaisesRegex(RuntimeError, "Boolean value of Tensor with more than one value is ambiguous"):
            torch._assert_async(torch.tensor([0, 0], device="cuda"))

        torch._assert_async(torch.tensor(1, device="cuda"))
        torch._assert_async(torch.tensor(0.1, device="cuda"))
        torch._assert_async(torch.tensor(-0.1, device="cuda"))
        torch._assert_async(torch.tensor(True, device="cuda"))
        torch._assert_async(torch.tensor(0 + 0.1j, device="cuda"))

        fail_stmts = [
            "torch._assert_async(torch.tensor(0, device='cuda'))",
            "torch._assert_async(torch.tensor(0.0, device='cuda'))",
            "torch._assert_async(torch.tensor(False, device='cuda'))",
            "torch._assert_async(torch.tensor(0 + 0j, device='cuda'))",
        ]

        import subprocess
        for stmt in fail_stmts:
            with self.subTest(stmt=stmt):
                r = subprocess.call([sys.executable, '-c', f"""\
import torch

{stmt}
torch.cuda.synchronize()
"""])
                self.assertTrue(r != 0)


    def test_grad_scaling_unscale(self, dtype=torch.float):
        inv_scale = torch.full((1,), 0.25, dtype=torch.float, device="cuda:0")
        found_inf = torch.full((1,), 0.0, dtype=torch.float, device="cuda:0")

        size = 10
        g = torch.full((size, size), 4.0, dtype=dtype, device="cuda:0")
        ginf = g.clone()
        ginf[2, 2] = float('inf')
        gnan = g.clone()
        gnan[2, 2] = float('nan')

        # Tries selected combinations of
        #  - contiguous grads
        #  - g.clone().t() which is not contiguous but still non overlapping and dense
        #  - variants of g.clone()[:, :5] which are not non overlapping and dense
        # Non overlapping and dense grads route into a multi tensor apply kernel,
        # others use a fallback per-tensor kernel, so we should try both.
        cases = (
            ([g.clone(), g.clone()], False),
            ([g.clone(), g.clone().t()], False),
            ([g.clone(), g.clone()[:, :5]], False),
            ([g.clone()[:, :5], g.clone()[:, :5]], False),
            ([g.clone(), ginf.clone()], True),
            ([g.clone(), gnan.clone()], True),
            ([g.clone(), ginf.clone()[:, :5]], True),
            ([g.clone(), gnan.clone()[:, :5]], True),
            ([ginf.clone(), g.clone()[:, :5]], True),
            ([ginf.clone()[:, :5], g.clone()[:, :5]], True),
        )

        for grads, has_inf in cases:
            found_inf.zero_()
            torch._amp_foreach_non_finite_check_and_unscale_(grads, found_inf, inv_scale)
            if has_inf:
                self.assertEqual(found_inf, 1.0)
            else:
                self.assertEqual(found_inf, 0.0)
                for grad in grads:
                    self.assertEqual(grad, torch.ones_like(grad), rtol=1e-5, atol=1e-7)

        # When passing lists with mismatched dtypes to a raw
        # _amp_foreach_non_finite_check_and_unscale_ call,
        # it's expected to fall back to single-tensor TensorIterator kernel.
        grads = [g.clone(), g.to(dtype=torch.float16)]
        torch._amp_foreach_non_finite_check_and_unscale_(grads, found_inf, inv_scale)
        for grad in grads:
            self.assertEqual(grad, torch.ones_like(grad), rtol=1e-5, atol=1e-7)

        # Passing lists with mismatched devices to a raw
        # _amp_foreach_non_finite_check_and_unscale_ call should raise errors.
        if TEST_MULTIGPU:
            with self.assertRaisesRegex(RuntimeError, r"Expected all tensors to be on the same device"):
                torch._amp_foreach_non_finite_check_and_unscale_([g.clone(), g.to(device="cuda:1")],
                                                                 found_inf,
                                                                 inv_scale)

        # Creates a list of grads with mismatched dtypes and devices, to ensure
        # scaler._unscale_grads_ organizes grads by dtype and device before calling
        # _amp_foreach_non_finite_check_and_unscale_ on each set.
        # If inject_inf >= 0, writes an inf into one grad for _unscale_grads_ to find.
        def perfect_storm_grads(inject_inf):
            grads = [g.clone(), g.clone()[:, :5], g.to(dtype=torch.float16), g.to(dtype=torch.float16)]
            if TEST_MULTIGPU:
                grads += [g.to(device="cuda:1"),
                          g.to(device="cuda:1")[:, :5],
                          g.to(device="cuda:1", dtype=torch.float16),
                          g.to(device="cuda:1", dtype=torch.float16)]
            if inject_inf >= 0:
                grads[inject_inf][2, 2] = float('inf')
            return grads

        scaler = torch.cuda.amp.GradScaler()
        dummy_params = [torch.empty_like(g) for g in perfect_storm_grads(-1)]
        dummy_opt = torch.optim.SGD(dummy_params, lr=1.)

        # Ensures the inf/nan checking can find an inf injected onto any grad in the perfect storm.
        for inject_inf in range(-1, len(dummy_params)):
            found_inf = torch.full((1,), 0.0, dtype=torch.float, device="cuda:0")
            grads = perfect_storm_grads(inject_inf)
            for i, p in enumerate(dummy_params):
                p.grad = grads[i]
            found_inf_per_device = scaler._unscale_grads_(dummy_opt, inv_scale, found_inf, True)
            if inject_inf < 0:
                # No inf was injected, ensures unscaling worked normally.
                self.assertTrue(sum(v.item() for v in found_inf_per_device.values()) == 0)
                for grad in grads:
                    self.assertEqual(grad, torch.ones_like(grad), rtol=1e-5, atol=1e-7)
            else:
                # inf was injected, ensures inf was found.
                self.assertTrue(sum(v.item() for v in found_inf_per_device.values()) == 1)

    def test_grad_scaling_update_scale(self, device="cuda", dtype=torch.float):
        growth = 2.0
        backoff = 0.25
        growth_interval = 2
        scale = torch.full((1,), 4.0, dtype=dtype, device=device)
        growth_tracker = torch.full((1,), 0.0, dtype=torch.int32, device=device)
        found_inf = torch.full((1,), 0.0, dtype=torch.float, device="cuda:0")

        # Simulates 2 consecutive unskipped iterations
        torch._amp_update_scale_(scale, growth_tracker, found_inf, growth, backoff, growth_interval)
        self.assertEqual(growth_tracker, 1)
        self.assertEqual(scale, 4.0)
        torch._amp_update_scale_(scale, growth_tracker, found_inf, growth, backoff, growth_interval)
        self.assertEqual(growth_tracker, 0)
        self.assertEqual(scale, 8.0)

        # Simulates a skipped iteration
        found_inf.fill_(1.0)
        torch._amp_update_scale_(scale, growth_tracker, found_inf, growth, backoff, growth_interval)
        self.assertEqual(growth_tracker, 0)
        self.assertEqual(scale, 2.0)

    def test_grad_scaling_unscale_sparse(self, device="cuda", dtype=torch.float):
        scaler = torch.cuda.amp.GradScaler()

        inv_scale = torch.full((1,), 0.25, dtype=dtype, device=device)
        found_inf = torch.empty((1,), dtype=dtype, device=device)
        cur = found_inf.device

        # As of d0c925f (4/16/20), docs are unclear about best API for sparse cuda tensor construction.
        # https://pytorch.org/docs/master/tensors.html shows torch.sparse_coo_tensor(...), but it has no docstring.
        # The same page shows several tensors with layout=torch.sparse_coo, but no constructors using that layout.
        # Meanwhile, https://pytorch.org/docs/master/sparse.html shows torch.sparse.FloatTensor(...), which looks
        # legacy and does not accept a device="cuda" kwarg.  Going with torch.sparse_coo_tensor.
        i = torch.tensor([[0, 1, 1],
                          [2, 0, 2]], device="cuda", dtype=torch.int64)
        v = torch.tensor([16., 32., 64.], device="cuda", dtype=torch.float)
        s = torch.sparse_coo_tensor(i, v, torch.Size([2, 3]), device="cuda", dtype=dtype)

        p = s.clone()
        assert p.is_sparse
        opt = torch.optim.SGD([p], lr=1.)

        p.grad = s.clone()
        found_inf.zero_()
        found_inf = scaler._unscale_grads_(opt, inv_scale, found_inf, False)[cur]
        self.assertEqual(found_inf, 0.0)
        self.assertEqual(p.grad.to_dense(), (s / 4).to_dense())

        v = torch.FloatTensor([16., 32., float('inf')])
        p.grad = torch.sparse_coo_tensor(i, v, torch.Size([2, 3]), device="cuda", dtype=dtype)
        found_inf.zero_()
        found_inf = scaler._unscale_grads_(opt, inv_scale, found_inf, False)[cur]
        self.assertEqual(found_inf, 1.0)

        v = torch.FloatTensor([16., 32., float('nan')])
        p.grad = torch.sparse_coo_tensor(i, v, torch.Size([2, 3]), device="cuda", dtype=dtype)
        found_inf.zero_()
        found_inf = scaler._unscale_grads_(opt, inv_scale, found_inf, False)[cur]
        self.assertEqual(found_inf, 1.0)

        p = s.clone().half()
        assert p.is_sparse
        opt = torch.optim.SGD([p], lr=1.)

        p.grad = s.clone().half()
        found_inf.zero_()
        found_inf = scaler._unscale_grads_(opt, inv_scale, found_inf, True)[cur]
        self.assertEqual(found_inf, 0.0)
        self.assertEqual(p.grad.to_dense(), (s.half() / 4).to_dense())

        # Creates fp16 sparse tensor with duplicated indices (uncoalesced).  The uncoalesced representation
        # does not overflow in fp16, but the coalesced representation would, because 64000 + 64000 > fp16 max.
        # _amp_non_finite_check_and_unscale_ should report an overflow here.
        i = torch.LongTensor([[0, 1, 0],
                              [2, 0, 2]])
        v = torch.FloatTensor([64000., 32., 64000.])
        p.grad = torch.sparse_coo_tensor(i, v, torch.Size([2, 3]), device="cuda", dtype=torch.float16)
        found_inf.zero_()
        found_inf = scaler._unscale_grads_(opt, inv_scale, found_inf, True)[cur]
        self.assertEqual(found_inf, 1.0)

    @unittest.skipIf(not TEST_MULTIGPU, "only one GPU detected")
    def test_grad_scaling_device_as_key(self):
        # Ensure that different instances of "device" objects that point to the same device
        # are treated as identical keys by dicts.  GradScaler relies on this behavior, and may
        # error otherwise in a way that's difficult to detect (a silent performance hit).
        d = {}
        t = torch.empty((1,), device="cuda:0")
        dev0a = torch.device("cuda:0")
        dev0b = torch.device("cuda:0")
        dev1a = torch.device("cuda:1")
        dev1b = torch.device("cuda:1")

        self.assertTrue(hash(dev0a) == hash(dev0b))
        self.assertTrue(hash(dev1a) == hash(dev1b))

        d[dev0a] = "0a"
        d[dev0b] = "0b"
        self.assertTrue(len(d) == 1)
        self.assertTrue(d[dev0a] == "0b")
        d[t.device] = "t"
        self.assertTrue(len(d) == 1)
        self.assertTrue(d[dev0a] == "t")

        d[dev1a] = "1a"
        d[dev1b] = "1b"
        self.assertTrue(len(d) == 2)
        self.assertTrue(d[dev1a] == "1b")

    @unittest.skipIf(not TEST_MULTIGPU, "only one GPU detected")
    def test_grad_scaling_scale(self):
        scaler = torch.cuda.amp.GradScaler(init_scale=2.)
        t0 = torch.full((1,), 4.0, dtype=torch.float32, device="cuda:0")
        t1 = torch.full((1,), 4.0, dtype=torch.float32, device="cuda:1")
        # Create some nested iterables of tensors on different devices.
        outputs = (t1.clone(), (t0.clone(), t1.clone()), [t0.clone(), (t1.clone(), t0.clone())])
        outputs = scaler.scale(outputs)
        self.assertTrue(outputs[0] == 8.0 and outputs[1][0] == 8.0 and outputs[1][1] == 8.0 and
                        outputs[2][0] == 8.0 and outputs[2][1][0] == 8.0 and outputs[2][1][1] == 8.0)
        self.assertTrue(scaler._scale.device == t1.device)

    def test_grad_scaling_state_dict(self):
        for lazy_init_scale in True, False:
            s0 = torch.cuda.amp.GradScaler(init_scale=3., growth_factor=4., backoff_factor=.5, growth_interval=2)
            s1 = torch.cuda.amp.GradScaler(init_scale=6., growth_factor=7., backoff_factor=.8, growth_interval=1)

            # sets a random value for load_state_dict to overwrite
            s1._init_growth_tracker = 7

            if lazy_init_scale:
                # Dummy scale() call to ensure the scale tensor is lazily initialized.
                s1.scale(torch.full((1,), 4.0, dtype=torch.float32, device="cuda:0"))
                self.assertTrue(isinstance(s1._scale, torch.cuda.FloatTensor))

            s1.load_state_dict(s0.state_dict())

            self.assertEqual(s1.get_scale(), 3.)
            self.assertEqual(s1.get_growth_factor(), 4.)
            self.assertEqual(s1.get_backoff_factor(), .5)
            self.assertEqual(s1.get_growth_interval(), 2)
            self.assertEqual(s1._init_growth_tracker, 0)

    def _create_scaling_models_optimizers(self, device="cuda", optimizer_ctor=torch.optim.SGD, optimizer_kwargs=None):
        # Create a module+optimizer that will use scaling, and a control module+optimizer
        # that will not use scaling, against which the scaling-enabled module+optimizer can be compared.
        mod_control = torch.nn.Sequential(torch.nn.Linear(8, 8), torch.nn.Linear(8, 8)).to(device=device)
        mod_scaling = torch.nn.Sequential(torch.nn.Linear(8, 8), torch.nn.Linear(8, 8)).to(device=device)
        with torch.no_grad():
            for c, s in zip(mod_control.parameters(), mod_scaling.parameters()):
                s.copy_(c)

        kwargs = {"lr": 1.0}
        if optimizer_kwargs is not None:
            kwargs.update(optimizer_kwargs)
        opt_control = optimizer_ctor(mod_control.parameters(), **kwargs)
        opt_scaling = optimizer_ctor(mod_scaling.parameters(), **kwargs)

        return mod_control, mod_scaling, opt_control, opt_scaling

    def _create_scaling_case(self, device="cuda", dtype=torch.float, optimizer_ctor=torch.optim.SGD, optimizer_kwargs=None):
        data = [(torch.randn((8, 8), dtype=dtype, device=device), torch.randn((8, 8), dtype=dtype, device=device)),
                (torch.randn((8, 8), dtype=dtype, device=device), torch.randn((8, 8), dtype=dtype, device=device)),
                (torch.randn((8, 8), dtype=dtype, device=device), torch.randn((8, 8), dtype=dtype, device=device)),
                (torch.randn((8, 8), dtype=dtype, device=device), torch.randn((8, 8), dtype=dtype, device=device))]

        loss_fn = torch.nn.MSELoss().cuda()

        skip_iter = 2

        return self._create_scaling_models_optimizers(
            device=device, optimizer_ctor=optimizer_ctor, optimizer_kwargs=optimizer_kwargs,
        ) + (data, loss_fn, skip_iter)

    # _run_scaling_case generalizes some single-optimizer test logic to avoid too much copy-pasting below.
    def _run_scaling_case(self, run, unskipped, skipped, atol=1e-7, optimizer_ctor=torch.optim.SGD, optimizer_kwargs=None):
        # Ensure scaling can be disabled without changing user control flow.
        for enabled in True, False:
            (
                mod_control, mod_scaling, opt_control, opt_scaling, data, loss_fn, skip_iter,
            ) = self._create_scaling_case(optimizer_ctor=optimizer_ctor, optimizer_kwargs=optimizer_kwargs)

            # For functionality, test with a modest initial scale, and an unrealistically-large growth factor
            # so any potential errors with the growth factor handling will be magnified.
            scaler = torch.cuda.amp.GradScaler(init_scale=128., growth_factor=2.0, enabled=enabled, growth_interval=1)

            _ = run(data, mod_control, opt_control, scaler, loss_fn, skip_iter, False)
            ret = run(data, mod_scaling, opt_scaling, scaler, loss_fn, skip_iter, True)

            # Allows run() to optionally return a different scaler instance.
            scaler = ret if ret else scaler

            # If scaling was enabled, the scale factor should have been multiplied by the growth factor
            # len(data) - skipped times and the backoff factor "skipped" times.
            if enabled:
                net_growth = scaler.get_growth_factor()**unskipped if unskipped > 0 else 1.0
                net_backoff = scaler.get_backoff_factor()**skipped if skipped > 0 else 1.0
                self.assertTrue(scaler.get_scale() == (128. * net_growth * net_backoff))
            else:
                self.assertTrue(scaler.get_scale() == 1.0)

            for c, s in zip(mod_control.parameters(), mod_scaling.parameters()):
                self.assertEqual(c.grad, s.grad, atol=atol, rtol=1e-05)

                c_state, s_state = opt_control.state[c], opt_scaling.state[s]
                for k in c_state:
                    self.assertEqual(c_state[k], s_state[k], atol=atol, rtol=1e-05, msg=k)

                self.assertEqual(c, s, atol=atol, rtol=1e-05)

    # Compares no scaling + no autocasting against scaling + autocasting.
    def _grad_scaling_autocast_test(self, *, atol=1e-3, optimizer_ctor=torch.optim.SGD, optimizer_kwargs=None):
        try_pickle = False

        def run(data, model, optimizer, scaler, loss_fn, skip_iter, try_scaling_api):
            for i, (input, target) in enumerate(data):
                optimizer.zero_grad()
                with torch.autocast('cuda', enabled=try_scaling_api):
                    output = model(input)
                    loss = loss_fn(output, target)
                if try_scaling_api:
                    scaler.scale(loss).backward()
                    if i == skip_iter and scaler.is_enabled():
                        with torch.no_grad():
                            model[1].weight.grad.fill_(float('inf'))
                    scaler.step(optimizer)
                    scaler.update()
                    if try_pickle:
                        scaler = pickle.loads(pickle.dumps(scaler))
                else:
                    loss.backward()
                    if (not scaler.is_enabled()) or (i != skip_iter):
                        optimizer.step()
            return scaler

        # NOTE(mkozuki): With current way of testing, `torch.optim.Adam` is failing in spite of `foreach` and `fused`.
        #   Giving some flexibility to this test might help.
        context = contextlib.nullcontext
        if optimizer_ctor in (torch.optim.Adam, torch.optim.AdamW):
            from functools import partial
            context = partial(self.assertRaises, AssertionError)
        with context():
            # sets atol=1e-3 because we're comparing pure fp32 arithmetic vs a mixture of fp16 and fp32
            self._run_scaling_case(
                run, unskipped=3, skipped=1, atol=atol, optimizer_ctor=optimizer_ctor, optimizer_kwargs=optimizer_kwargs,
            )
            # this will be picked up by try_pickle within run():
            try_pickle = True
            self._run_scaling_case(
                run, unskipped=3, skipped=1, atol=atol, optimizer_ctor=optimizer_ctor, optimizer_kwargs=optimizer_kwargs,
            )

    def test_grad_scaling_autocast(self):
        for optimizer_ctor in (torch.optim.SGD, torch.optim.Adam, torch.optim.AdamW):
            self._grad_scaling_autocast_test(optimizer_ctor=optimizer_ctor)

    def test_grad_scaling_autocast_foreach(self):
        for optimizer_ctor in (torch.optim.SGD, torch.optim.Adam, torch.optim.AdamW):
            self._grad_scaling_autocast_test(optimizer_ctor=optimizer_ctor, optimizer_kwargs={"foreach": True})

    def test_grad_scaling_autocast_fused(self):
        for optimizer_ctor in (torch.optim.Adam, torch.optim.AdamW):
            self._grad_scaling_autocast_test(optimizer_ctor=optimizer_ctor, optimizer_kwargs={"fused": True})

    # Compare non-fused optimizer vs fused one as the fused one unscales gradients
    # inside its cuda kernel unlike the other.
    def test_grad_scaling_autocast_fused_optimizers(self):
        for optimizer_ctor, optimizer_kwargs, separate_unscale in product(
            (torch.optim.Adam, torch.optim.AdamW),
            ({"fused": True, "amsgrad": False}, {"fused": True, "amsgrad": True}),
            (False, True),
        ):
            with self.subTest(optim=optimizer_ctor, kwargs=optimizer_kwargs, separate_unscale=separate_unscale):
                self._grad_scaling_autocast_fused_optimizers(
                    optimizer_ctor=optimizer_ctor, optimizer_kwargs=optimizer_kwargs, separate_unscale=separate_unscale)

    def _grad_scaling_autocast_fused_optimizers(self, optimizer_ctor, optimizer_kwargs, separate_unscale):
        (
            mod_control, mod_scaling, opt_control, opt_scaling, data, loss_fn, _,
        ) = self._create_scaling_case(optimizer_ctor=optimizer_ctor, optimizer_kwargs=optimizer_kwargs)
        kwargs = deepcopy(optimizer_kwargs)
        kwargs["fused"] = False
        opt_control = optimizer_ctor(mod_control.parameters(), lr=1.0, **kwargs)

        scaler = torch.cuda.amp.GradScaler(init_scale=128.0)

        for input, target in data:
            opt_control.zero_grad()
            with torch.autocast('cuda'):
                output_control = mod_control(input)
                loss_control = loss_fn(output_control, target)
            scaler.scale(loss_control).backward()
            scaler.step(opt_control)
            scaler.update()

            opt_scaling.zero_grad()
            with torch.autocast('cuda'):
                output_scaling = mod_scaling(input)
                loss_scaling = loss_fn(output_scaling, target)
            scaler.scale(loss_scaling).backward()
            if separate_unscale:
                scaler.unscale_(opt_scaling)
            scaler.step(opt_scaling)
            scaler.update()

            self.assertEqual(loss_control, loss_scaling)
            for param_control, param_scaling in zip(mod_control.parameters(), mod_scaling.parameters()):
                self.assertEqual(param_control.grad, param_scaling.grad)
                self.assertEqual(param_control, param_scaling)

                state_control, state_scaling = opt_control.state[param_control], opt_scaling.state[param_scaling]

                for k in state_control:
                    actual = state_scaling[k]
                    if k == "step":
                        actual = actual.squeeze()
                    self.assertEqual(state_control[k], actual)

    def test_grad_scaling_clipping(self):
        def run(data, model, optimizer, scaler, loss_fn, skip_iter, try_scaling_api):
            max_norm = 0.2  # A reasonable value that actually has an effect, based on printouts of grads
            for i, (input, target) in enumerate(data):
                optimizer.zero_grad()
                output = model(input)
                loss = loss_fn(output, target)
                if try_scaling_api:
                    scaler.scale(loss).backward()
                    torch.nn.utils.clip_grad_norm_(model.parameters(), max_norm * scaler.get_scale())
                    if i == skip_iter and scaler.is_enabled():
                        model[1].weight.grad.data.fill_(float('inf'))
                    scaler.step(optimizer)
                    scaler.update()
                else:
                    loss.backward()
                    torch.nn.utils.clip_grad_norm_(model.parameters(), max_norm)
                    if (not scaler.is_enabled()) or (i != skip_iter):
                        optimizer.step()

        self._run_scaling_case(run, unskipped=3, skipped=1, atol=1e-5)

    def test_grad_scaling_clipping_separate_unscale(self):
        def run(data, model, optimizer, scaler, loss_fn, skip_iter, try_scaling_api):
            max_norm = 0.2  # A reasonable value that actually has an effect, based on printouts of grads
            for i, (input, target) in enumerate(data):
                optimizer.zero_grad()
                output = model(input)
                loss = loss_fn(output, target)
                if try_scaling_api:
                    scaler.scale(loss).backward()
                    if i == skip_iter and scaler.is_enabled():
                        model[1].weight.grad.data.fill_(float('inf'))
                    scaler.unscale_(optimizer)
                    torch.nn.utils.clip_grad_norm_(model.parameters(), max_norm, error_if_nonfinite=False)
                    scaler.step(optimizer)
                    scaler.update()
                else:
                    loss.backward()
                    torch.nn.utils.clip_grad_norm_(model.parameters(), max_norm)
                    if (not scaler.is_enabled()) or (i != skip_iter):
                        optimizer.step()

        self._run_scaling_case(run, unskipped=3, skipped=1)

    @unittest.skipIf(IS_WINDOWS, 'FIXME: fix this test for Windows')
    def test_grad_scaling_penalty(self):
        def run(data, model, optimizer, scaler, loss_fn, skip_iter, try_scaling_api):
            for i, (input, target) in enumerate(data):
                optimizer.zero_grad()
                output = model(input)
                loss = loss_fn(output, target)

                if try_scaling_api:
                    grad_params = torch.autograd.grad(scaler.scale(loss),
                                                      model.parameters(), create_graph=True)
                    inv_scale = 1. / scaler.get_scale()
                    grad_params = [p * inv_scale for p in grad_params]
                else:
                    grad_params = torch.autograd.grad(loss, model.parameters(), create_graph=True)

                grad_norm = 0
                for grad in grad_params:
                    grad_norm += grad.pow(2).sum()
                grad_norm = grad_norm.sqrt()
                loss = loss + grad_norm

                if try_scaling_api:
                    scaler.scale(loss).backward()
                    if i == skip_iter and scaler.is_enabled():
                        model[1].weight.grad.data.fill_(float('inf'))
                    scaler.step(optimizer)
                    scaler.update()
                else:
                    loss.backward()
                    if (not scaler.is_enabled()) or (i != skip_iter):
                        optimizer.step()

        self._run_scaling_case(run, unskipped=3, skipped=1)

    def test_grad_scaling_accumulation(self):
        def run(data, model, optimizer, scaler, loss_fn, skip_iter, try_scaling_api):
            iters_to_accumulate = 2
            for i, (input, target) in enumerate(data):
                output = model(input)
                loss = loss_fn(output, target)
                loss = loss / iters_to_accumulate
                if try_scaling_api:
                    scaler.scale(loss).backward()
                else:
                    loss.backward()
                if (i + 1) % iters_to_accumulate == 0:
                    if try_scaling_api:
                        scaler.step(optimizer)
                        scaler.update()
                        optimizer.zero_grad()
                    else:
                        optimizer.step()
                        optimizer.zero_grad()

        self._run_scaling_case(run, unskipped=2, skipped=0)

    def test_grad_scaling_multiple(self):
        # Tests gradient scaling with 2 models and 2 optimizers that both receive gradients from 2 losses.
        # Some of the logic here cannot reuse the generic helper functions created for the 1-optimizer cases.
        for enabled in True, False:
            mod_control0, mod_scaling0, opt_control0, opt_scaling0, data, loss_fn, skip_iter = \
                self._create_scaling_case()
            mod_control1, mod_scaling1, opt_control1, opt_scaling1 = \
                self._create_scaling_models_optimizers()

            scaler = torch.cuda.amp.GradScaler(init_scale=128., growth_factor=2.0, enabled=enabled, growth_interval=1)

            def run(model0, model1, optimizer0, optimizer1, try_scaling_api):
                for i, (input, target) in enumerate(data):
                    optimizer0.zero_grad()
                    optimizer1.zero_grad()
                    output0 = model0(input)
                    output1 = model1(input)
                    loss0 = loss_fn(0.3 * output0 + 0.7 * output1, target)
                    loss1 = loss_fn(0.6 * output0 - 0.4 * output1, target)

                    if try_scaling_api:
                        scaler.scale(loss0).backward(retain_graph=True)
                        scaler.scale(loss1).backward()
                        if i == skip_iter and scaler.is_enabled():
                            model1[1].weight.grad.data.fill_(float('inf'))

                        # As an additional stress test, separately unscale for one of the optimizers.
                        scaler.unscale_(optimizer0)

                        scaler.step(optimizer0)
                        scaler.step(optimizer1)
                        scaler.update()
                    else:
                        loss0.backward(retain_graph=True)
                        loss1.backward()
                        optimizer0.step()
                        if (not scaler.is_enabled()) or (i != skip_iter):
                            optimizer1.step()

            run(mod_control0, mod_control1, opt_control0, opt_control1, False)
            run(mod_scaling0, mod_scaling1, opt_scaling0, opt_scaling1, True)

            # The loss scale should have been multiplied by the growth factor 3 times and the backoff factor once.
            self.assertTrue(scaler.get_scale() == (128. * scaler.get_growth_factor()**3 *
                                                   scaler.get_backoff_factor()**1) if enabled else 1.0)

            for c, s in zip(chain(mod_control0.parameters(), mod_control1.parameters()),
                            chain(mod_scaling0.parameters(), mod_scaling1.parameters())):
                self.assertEqual(c, s, rtol=1e-5, atol=1e-7)

    def test_grad_scaler_pass_itself(self):
        class _PlaceHolderOptimizer(torch.optim.Optimizer):
            tester = self

            def __init__(self, params, defaults=None):
                if defaults is None:
                    defaults = {}
                super().__init__(params, defaults)
                self._step_supports_amp_scaling = True

        class Optimizer1(_PlaceHolderOptimizer):
            def step(self, closure=None, *, grad_scaler=None):
                self.tester.assertTrue(isinstance(grad_scaler, torch.cuda.amp.GradScaler))
                self.tester.assertFalse(hasattr(self, "grad_scale"))
                self.tester.assertFalse(hasattr(self, "found_inf"))

        class Optimizer2(_PlaceHolderOptimizer):
            def step(self, closure=None):
                self.tester.assertTrue(isinstance(self.grad_scale, torch.Tensor))
                self.tester.assertTrue(isinstance(self.found_inf, torch.Tensor))

        x = torch.randn(4, 4).cuda()
        m = torch.nn.Linear(4, 1).cuda()
        o1 = Optimizer1(m.parameters())
        o2 = Optimizer2(m.parameters())
        scaler = torch.cuda.amp.GradScaler(init_scale=2.0)

        with torch.cuda.amp.autocast():
            y = m(x)
            loss = y.mean()
        scaler.scale(loss).backward()
        with self.assertWarns(FutureWarning):
            scaler.step(o1)
        scaler.step(o2)
        scaler.update()

    @unittest.skipIf(not TEST_MULTIGPU, "only one GPU detected")
    def test_grad_scaling_multigpu(self):
        # Same as above, but runs some of the models on device 1.
        # GradScaler should transparently handle losses and gradients on multiple devices.
        # This test could be combined with the test above, but I think it makes sense to treat
        # multi-GPU operations separately.
        dev0 = torch.device("cuda:0")
        dev1 = torch.device("cuda:1")

        for enabled in True, False:
            mod_control0, mod_scaling0, opt_control0, opt_scaling0, data, loss_fn, skip_iter = \
                self._create_scaling_case()
            mod_control1, mod_scaling1, opt_control1, opt_scaling1 = \
                self._create_scaling_models_optimizers(device=dev1)

            scaler = torch.cuda.amp.GradScaler(init_scale=128., growth_factor=2.0, enabled=enabled, growth_interval=1)

            def run(model0, model1, optimizer0, optimizer1, try_scaling_api):
                for i, (input, target) in enumerate(data):
                    optimizer0.zero_grad()
                    optimizer1.zero_grad()
                    output0 = model0(input)
                    output1 = model1(input.to(dev1))
                    loss0 = loss_fn(0.3 * output0 + 0.7 * output1.to(dev0), target)
                    loss1 = loss_fn(0.6 * output0.to(dev1) - 0.4 * output1, target.to(dev1))

                    if try_scaling_api:
                        scaler.scale(loss0).backward(retain_graph=True)
                        scaler.scale(loss1).backward()
                        if i == skip_iter and scaler.is_enabled():
                            model1[1].weight.grad.data.fill_(float('inf'))

                        # As an additional stress test, separately unscale for one of the optimizers.
                        scaler.unscale_(optimizer0)

                        scaler.step(optimizer0)
                        scaler.step(optimizer1)

                        # Make sure the found_infs were collected properly across optimizers and devices.
                        if scaler.is_enabled():
                            self.assertTrue(len(scaler._found_inf_per_device(optimizer0)) == 1)
                            self.assertTrue(len(scaler._found_inf_per_device(optimizer1)) == 1)
                            self.assertTrue(scaler._found_inf_per_device(optimizer0)[dev0].item() == 0.)
                            self.assertTrue(scaler._found_inf_per_device(optimizer1)[dev1].item() ==
                                            float(i == skip_iter))

                        scaler.update()
                    else:
                        loss0.backward(retain_graph=True)
                        loss1.backward()
                        optimizer0.step()
                        if (not scaler.is_enabled()) or (i != skip_iter):
                            optimizer1.step()

            run(mod_control0, mod_control1, opt_control0, opt_control1, False)
            run(mod_scaling0, mod_scaling1, opt_scaling0, opt_scaling1, True)

            # The loss scale should have been multiplied by the growth factor 3 times and the backoff factor once.
            self.assertTrue(scaler.get_scale() == (128. * scaler.get_growth_factor()**3 *
                                                   scaler.get_backoff_factor()**1) if enabled else 1.0)

            # Copy mod_control1 and mod_scaling1 back the device 0 for comparison
            mod_control1.to(dev0)
            mod_scaling1.to(dev0)

            for c, s in zip(chain(mod_control0.parameters(), mod_control1.parameters()),
                            chain(mod_scaling0.parameters(), mod_scaling1.parameters())):
                self.assertEqual(c, s, rtol=1e-5, atol=1e-7)

    @unittest.skipIf(TEST_CUDAMALLOCASYNC, "FAIL")
    def test_cublas_multiple_threads_same_device(self):
        # Note, these parameters should be very carefully tuned
        # Too small number makes it hard for the racing condition
        # to happen, while too large number sometimes cause hang
        size = 1024
        num_threads = 2
        trials = 3
        test_iters = 100

        weight = torch.ones((size, size), device='cuda')
        results = {}
        barrier = threading.Barrier(num_threads)

        def _worker(t):
            my_stream = torch.cuda.Stream()
            # Hard sync so we don't need to worry about creating and using tensors
            # across streams or the fact that default streams are thread-local.
            # Those issues are not the target of this test.
            torch.cuda.synchronize()
            # Line up threads to increase likelihood of race conditions.
            barrier.wait()
            with torch.cuda.stream(my_stream):
                for i in range(test_iters):
                    # If all threads are sharing the same cublas handle,
                    # the following sequence may occur:
                    # thread 0 calls cublasSetStream()
                    # thread 1 calls cublasSetStream()
                    # thread 0 launches its raw gemm, which it thinks is in
                    #          its own stream, but is actually in thread 1's stream.
                    # thread 0 enqueues its div_, which IS is its own stream,
                    #          but actually now races with its gemm.
                    results[t] = torch.mm(results[t], weight)
                    results[t].div_(float(size))
            torch.cuda.synchronize()

        for _ in range(trials):
            for t in range(num_threads):
                results[t] = torch.ones((size, size), device='cuda')

            threads = [threading.Thread(target=_worker,
                                        args=(t,)) for t in range(num_threads)]

            for thread in threads:
                thread.start()
            for thread in threads:
                thread.join()

            for t in range(num_threads):
                self.assertEqual(results[t].sum().item(), size * size)

    # Test is flaky on Windows (https://github.com/pytorch/pytorch/issues/57401)
    @unittest.skipIf(IS_WINDOWS, 'Test is flaky on Windows (see issue 57401)')
    @unittest.skipIf(not TEST_CUDNN, 'CUDNN not available')
    @skipIfRocm
    def test_cudnn_multiple_threads_same_device(self):
        # This function is intended to test the lazy creation and reuse of per-thread
        # cudnn handles on each device in aten/src/ATen/cudnn/Handles.cpp.
        # Failure here likely indicates something wrong with that logic.
        weight = torch.ones((1, 1, 2, 2), device='cuda')

        results = {}

        num_threads = 2
        trials = 3
        test_iters = 1000
        barrier = threading.Barrier(num_threads)

        with torch.backends.cudnn.flags(enabled=True):
            def _worker(t):
                my_stream = torch.cuda.Stream()
                # Hard sync so we don't need to worry about creating and using tensors
                # across streams or the fact that default streams are thread-local.
                # Those issues are not the target of this test.
                torch.cuda.synchronize()
                # Line up threads to increase likelihood of race conditions.
                barrier.wait()
                with torch.cuda.stream(my_stream):
                    for _ in range(test_iters):
                        # If all threads are sharing the same cudnn handle,
                        # the following sequence may occur:
                        # thread 0 calls setCuDNNStreamToCurrent()
                        # thread 1 calls setCuDNNStreamToCurrent()
                        # thread 0 launches its raw convolution, which it thinks is in
                        #          its own stream, but is actually in thread 1's stream.
                        # thread 0 enqueues its div_, which IS is its own stream,
                        #          but now races with its convolution.
                        results[t] = torch.nn.functional.conv2d(results[t], weight, padding=0)
                        results[t].div_(4.0)
                torch.cuda.synchronize()

            for _ in range(trials):
                for t in range(num_threads):
                    results[t] = torch.ones((1, 1, 2048, 2048), device='cuda')

                threads = [threading.Thread(target=_worker,
                                            args=(t,)) for t in range(num_threads)]

                for thread in threads:
                    thread.start()
                for thread in threads:
                    thread.join()

                for t in range(num_threads):
                    self.assertEqual(results[t].sum().item(),
                                     (2048 - test_iters) * (2048 - test_iters))

    def test_cusparse_multiple_threads_same_device(self):
        size = 1024
        num_threads = 2
        trials = 3
        test_iters = 500

        def ones_sparse(size):
            a = torch.arange(size, device='cuda')
            indices = torch.cartesian_prod(a, a).t()
            values = torch.ones(size * size, device='cuda')
            return torch.sparse_coo_tensor(indices, values)

        weight = ones_sparse(size)
        results = {}
        barrier = threading.Barrier(num_threads)

        def _worker(t):
            my_stream = torch.cuda.Stream()
            # Hard sync so we don't need to worry about creating and using tensors
            # across streams or the fact that default streams are thread-local.
            # Those issues are not the target of this test.
            torch.cuda.synchronize()
            # Line up threads to increase likelihood of race conditions.
            barrier.wait()
            with torch.cuda.stream(my_stream):
                for i in range(test_iters):
                    # If all threads are sharing the same cublas handle,
                    # the following sequence may occur:
                    # thread 0 calls cublasSetStream()
                    # thread 1 calls cublasSetStream()
                    # thread 0 launches its raw gemm, which it thinks is in
                    #          its own stream, but is actually in thread 1's stream.
                    # thread 0 enqueues its div_, which IS is its own stream,
                    #          but actually now races with its gemm.
                    results[t] = weight.mm(results[t])
                    results[t].div_(float(size))
            torch.cuda.synchronize()

        for _ in range(trials):
            for t in range(num_threads):
                results[t] = torch.ones((size, size), device='cuda')

            threads = [threading.Thread(target=_worker,
                                        args=(t,)) for t in range(num_threads)]

            for thread in threads:
                thread.start()
            for thread in threads:
                thread.join()

            for t in range(num_threads):
                self.assertEqual(results[t].sum().item(), size * size)

    def _run_autocast_outofplace(self, op, args, run_as_type, out_type=None, module=torch, add_kwargs=None):
        # helper to cast args
        def cast(val, to_type):
            if isinstance(val, torch.Tensor):
                return val.to(to_type) if val.is_floating_point() else val
            elif isinstance(val, collections.abc.Iterable):
                return type(val)(cast(v, to_type) for v in val)
            else:
                return val

        if add_kwargs is None:
            add_kwargs = {}
        fast_dtype = torch.bfloat16 if run_as_type == torch.bfloat16 else torch.float16
        self.assertFalse(torch.is_autocast_enabled())
        with torch.autocast('cuda', dtype=fast_dtype):
            self.assertTrue(torch.is_autocast_enabled())

            out_type = out_type if out_type is not None else run_as_type
            output = output_method = None

            # Try module.* variant, if requested:
            if module is not None and hasattr(module, op):
                output = getattr(module, op)(*args, **add_kwargs)
                if isinstance(output, torch.Tensor):
                    self.assertTrue(out_type == output.dtype,
                                    "autocast for torch.{} produced {}, should produce {}"
                                    .format(op, output.dtype, out_type))

            # Try Tensor.* variant:
            if hasattr(torch.Tensor, op):
                output_method = getattr(args[0], op)(*args[1:], **add_kwargs)
                if isinstance(output_method, torch.Tensor):
                    self.assertTrue(out_type == output_method.dtype,
                                    "autocast for torch.{} produced {}, should produce torch.{}"
                                    .format(op, output_method.dtype, out_type))

            self.assertTrue((output is not None) or (output_method is not None),
                            "{} not found as an attribute on either Tensor or the requested module {}".format(
                            op, module))

            # Accounts for ops that return Tensors, iterables, and other non-Tensors.
            # For example, lstm_cell returns a tuple and equal returns bool.
            def compare(first, second):
                if isinstance(first, torch.Tensor):
                    return torch.equal(first, second)
                elif isinstance(first, collections.abc.Iterable):
                    return all(compare(f, s) for f, s in zip(first, second))
                else:
                    return first == second

            # If both torch.* and Tensor.* variants were found, check outputs are identical
            if (output is not None) and (output_method is not None):
                self.assertTrue(type(output) == type(output_method))
                comparison = compare(output, output_method)
                self.assertTrue(comparison, "torch.{0} result did not match Tensor.{0} result".format(op))

            # Compare numerics to Python-side "autocasting" that (we expect) does the same thing
            # as the C++-side autocasting, and should be bitwise accurate.
            output_to_compare = output if output is not None else output_method
            with torch.autocast('cuda', enabled=False):
                self.assertFalse(torch.is_autocast_enabled())

                if module is not None and hasattr(module, op):
                    control = getattr(module, op)(*cast(args, run_as_type), **add_kwargs)
                else:
                    control = getattr(args[0].to(run_as_type), op)(*cast(args[1:], run_as_type), **add_kwargs)
                self.assertTrue(type(output_to_compare) == type(control))
                comparison = compare(output_to_compare, control)
                self.assertTrue(comparison, "torch.{} result did not match control".format(op))
            self.assertTrue(torch.is_autocast_enabled())
        self.assertFalse(torch.is_autocast_enabled())

    def args_maybe_kwargs(self, op_with_args):
        if len(op_with_args) == 2:
            return op_with_args[0], op_with_args[1], {}
        else:
            return op_with_args[0], op_with_args[1], op_with_args[2]

    @unittest.skipIf(not TEST_CUDNN, 'CUDNN not available')
    def test_autocast_torch_fp16(self):
        with torch.backends.cudnn.flags(enabled=True, deterministic=True):
            for op_with_args in self.autocast_lists.torch_fp16:
                skip_test = False
                op, args = op_with_args[0], op_with_args[1]
                if len(op_with_args) == 3:
                    skip_test = op_with_args[2]  # TEST_WITH_ROCM
                if not skip_test:
                    self._run_autocast_outofplace(op, args, torch.float16)

    @unittest.skipIf(not TEST_CUDNN, 'CUDNN not available')
    def test_autocast_torch_bf16(self):
        with torch.backends.cudnn.flags(enabled=True, deterministic=True):
            for op_with_args in self.autocast_lists.torch_fp16:
                skip_test = False
                op, args = op_with_args[0], op_with_args[1]
                if len(op_with_args) == 3:
                    skip_test = op_with_args[2]  # TEST_WITH_ROCM
                should_error_from_cudnn = 'cudnn' in op and \
                    ('TORCH_CUDNN_V8_API_DISABLED' in os.environ and
                     int(os.environ['TORCH_CUDNN_V8_API_DISABLED']) or
                     torch.cuda.get_device_capability() < (8, 0))
                should_error_from_not_implemented = should_error_from_cudnn or 'thnn' in op \
                    or 'fused' in op or 'gru' in op or op == '_thnn_fused_lstm_cell' or op == 'lstm_cell'
                if not skip_test:
                    if should_error_from_not_implemented:
                        with self.assertRaises(RuntimeError, msg=str(op) + ' should not be supported for bfloat16!'):
                            self._run_autocast_outofplace(op, args, torch.bfloat16)
                    else:
                        if torch.cuda.is_bf16_supported():
                            self._run_autocast_outofplace(op, args, torch.bfloat16)
                        else:
                            with self.assertRaisesRegex(RuntimeError, 'Device does not support bfloat16'):
                                self._run_autocast_outofplace(op, args, torch.bfloat16)

    @unittest.skipIf(not TEST_CUDNN, 'CUDNN not available')
    def test_autocast_torch_fp32(self):
        for op_with_args in self.autocast_lists.torch_fp32:
            op, args, maybe_kwargs = self.args_maybe_kwargs(op_with_args)
            self._run_autocast_outofplace(op, args, torch.float32, add_kwargs=maybe_kwargs)

    @unittest.skipIf(not TEST_CUDNN, 'CUDNN not available')
    def test_autocast_torch_need_autocast_promote(self):
        for op, args in self.autocast_lists.torch_need_autocast_promote:
            self._run_autocast_outofplace(op, args, torch.float32)

    @unittest.skipIf(not TEST_CUDNN, 'CUDNN not available')
    def test_autocast_torch_expect_builtin_promote(self):
        for op, args, out_type in self.autocast_lists.torch_expect_builtin_promote:
            self._run_autocast_outofplace(op, args, torch.float32, out_type=out_type)

    @unittest.skipIf(not TEST_CUDNN, 'CUDNN not available')
    def test_autocast_nn_fp16(self):
        with torch.backends.cudnn.flags(enabled=True, deterministic=True):
            for op, args in self.autocast_lists.nn_fp16:
                self._run_autocast_outofplace(op, args, torch.float16, module=torch._C._nn)



    @unittest.skipIf(not TEST_CUDNN, 'CUDNN not available')
    def test_autocast_nn_bf16(self):
        with torch.backends.cudnn.flags(enabled=True, deterministic=True):
            for op, args in self.autocast_lists.nn_fp16:
                if torch.cuda.is_bf16_supported():
                    self._run_autocast_outofplace(op, args, torch.bfloat16, module=torch._C._nn)
                else:
                    with self.assertRaisesRegex(RuntimeError, 'Device does not support bfloat16'):
                        self._run_autocast_outofplace(op, args, torch.bfloat16, module=torch._C._nn)

    @unittest.skipIf(not TEST_CUDNN, 'CUDNN not available')
    def test_autocast_nn_fp32(self):
        for op, args in self.autocast_lists.nn_fp32:
            self._run_autocast_outofplace(op, args, torch.float32, module=torch._C._nn)

    @unittest.skipIf(not TEST_CUDNN, 'CUDNN not available')
    def test_autocast_linalg_fp16(self):
        with torch.backends.cudnn.flags(enabled=True, deterministic=True):
            for op, args in self.autocast_lists.linalg_fp16:
                self._run_autocast_outofplace(op, args, torch.float16, module=torch._C._linalg)

    @unittest.skipIf(not TEST_CUDNN, 'CUDNN not available')
    def test_autocast_methods_fp16(self):
        with torch.backends.cudnn.flags(enabled=True, deterministic=True):
            for op, args in self.autocast_lists.methods_fp16:
                self._run_autocast_outofplace(op, args, torch.float16, module=None)

    @unittest.skipIf(not TEST_CUDNN, 'CUDNN not available')
    def test_autocast_methods_fp32(self):
        for op, args in self.autocast_lists.methods_fp32:
            self._run_autocast_outofplace(op, args, torch.float32, module=None)

    @unittest.skipIf(not TEST_CUDNN, 'CUDNN not available')
    def test_autocast_methods_expect_builtin_promote(self):
        for op, args, out_type in self.autocast_lists.methods_expect_builtin_promote:
            self._run_autocast_outofplace(op, args, torch.float32, module=None, out_type=out_type)

    def test_autocast_banned(self):
        with torch.autocast('cuda'):
            for op, args, module in self.autocast_lists.banned:
                with self.assertRaises(RuntimeError):
                    getattr(module, op)(*args)

    def test_autocast_ignored_types(self):
        with torch.autocast('cuda'):
            for ignore_type in (torch.double, torch.int32):
                a_ignore = torch.ones((8, 8), dtype=ignore_type, device="cuda:0")
                b_ignore = torch.ones((8, 8), dtype=ignore_type, device="cuda:0")
                c_16 = torch.ones((8, 8), dtype=torch.float16, device="cuda:0")

                # Tests if CastPolicy::fp16 ops ignore double and int
                # Currently, no ops belonging to this policy support integer inputs.
                if ignore_type is torch.double:
                    with self.assertRaises(RuntimeError):
                        torch.mm(a_ignore, c_16)
                    with torch.autocast('cuda', enabled=False):
                        type_no_autocast = torch.mm(a_ignore, b_ignore).dtype
                    self.assertTrue(torch.mm(a_ignore, b_ignore).dtype is type_no_autocast)

                # Tests if CastPolicy::fp32 ops ignore double and int
                with torch.autocast('cuda', enabled=False):
                    type_no_autocast = torch.pow(a_ignore, 2.0).dtype
                self.assertTrue(torch.pow(a_ignore, 2.0).dtype is type_no_autocast)

                # Tests if CastPolicy::fp32_set_opt_dtype ops ignore double and int
                with torch.autocast('cuda', enabled=False):
                    type_no_autocast = torch.sum(a_ignore).dtype
                self.assertTrue(torch.sum(a_ignore).dtype is type_no_autocast)

                # Tests if CastPolicy::fp32_append_dtype ops ignore double and int
                # Currently, no ops belonging to this policy support integer inputs.
                if ignore_type is torch.double:
                    with torch.autocast('cuda', enabled=False):
                        type_no_autocast = torch.norm(a_ignore).dtype
                    self.assertTrue(torch.norm(a_ignore).dtype is type_no_autocast)

    def test_autocast_custom_enabled(self):
        class MyMM(torch.autograd.Function):
            @staticmethod
            @torch.cuda.amp.custom_fwd
            def forward(ctx, a, b):
                self.assertTrue(a.dtype is torch.float32)
                self.assertTrue(b.dtype is torch.float32)
                self.assertTrue(torch.is_autocast_enabled())
                ctx.save_for_backward(a, b)
                return a.mm(b)

            @staticmethod
            @torch.cuda.amp.custom_bwd
            def backward(ctx, grad):
                self.assertTrue(torch.is_autocast_enabled())
                a, b = ctx.saved_tensors
                a_grad, b_grad = grad.mm(b.t()), a.t().mm(grad)
                self.assertTrue(a_grad.dtype is dtype and b_grad.dtype is dtype)
                return a_grad, b_grad

        mymm = MyMM.apply

        x = torch.randn((8, 8), device="cuda", dtype=torch.float32, requires_grad=True)
        y = torch.randn((8, 8), device="cuda", dtype=torch.float32, requires_grad=True)

        dtypes = (torch.float16, torch.bfloat16) if TEST_BF16 else (torch.float16,)
        for dtype in dtypes:
            with torch.cuda.amp.autocast(dtype=dtype):
                output = mymm(x, y)
                self.assertTrue(output.dtype is dtype)
                loss = output.sum()
            loss.backward()

    def test_autocast_custom_cast_inputs(self):
        class MyMM(torch.autograd.Function):
            @staticmethod
            @torch.cuda.amp.custom_fwd(cast_inputs=torch.float32)
            def forward(ctx, a, container, expect_type):
                b = container[1][0]
                self.assertTrue(a.dtype is expect_type)
                self.assertTrue(b.dtype is expect_type)
                self.assertFalse(torch.is_autocast_enabled())
                ctx.save_for_backward(a, b)
                return a.mm(b)

            @staticmethod
            @torch.cuda.amp.custom_bwd
            def backward(ctx, grad):
                self.assertFalse(torch.is_autocast_enabled())
                a, b = ctx.saved_tensors
                return grad.mm(b.t()), None, None

        mymm = MyMM.apply

        x = torch.randn((8, 8), device="cuda", dtype=torch.float16, requires_grad=True)
        # Puts one input tensor in a nested container.  y's contained Tensor won't receive a gradient,
        # because torch.autograd.Function can't hand gradients back to non-Tensor forward arguments.
        # Sets requires_grad=False explicitly so we don't lie about expecting a gradient.
        y = (0, {0: torch.randn((8, 8), device="cuda", dtype=torch.float16, requires_grad=False)})

        with torch.autocast('cuda', ):
            output = mymm(x, y, torch.float32)
            self.assertTrue(output.dtype is torch.float32)
            loss = output.sum()
        loss.backward()

        # Tests if custom_fwd becomes a no-op when mymm runs outside an autocast-enabled region.
        output = mymm(x, y, torch.float16)
        self.assertTrue(output.dtype is torch.float16)
        loss = output.sum()
        loss.backward()

    def test_autocast_cat_jit(self):
        # Reported at https://github.com/pytorch/pytorch/issues/38958

        class Model(torch.nn.Module):
            def forward(self):
                a = torch.randn(1)
                b = torch.randn(1)
                c = torch.cat((a, b), 0)
                d = torch.stack([c, c], 0)
                return d

        # The JIT here doesn't really matter, we just need to call
        # cat via the boxed API
        model = Model()
        model_jit_script = torch.jit.script(model)

        with torch.autocast('cuda', enabled=True):
            model()
            model_jit_script()

    # cudnn RNNs require special backend handling (weights are cast to FP16 and reflattened)
    # so they get a dedicated test.
    # Despite the large number of RNN cases it tries, the test takes < 15 seconds on a Titan V (similar to V100).
    @skipIfRocm
    @unittest.skipIf(not TEST_CUDNN, 'CUDNN not available')
    def test_autocast_rnn(self):
        with torch.backends.cudnn.flags(enabled=True, deterministic=True):
            # seq, batch, features, hidden size
            clses = ("RNN", "GRU", "LSTM")
            T, B, F, H = 3, 4, 5, 6
            dtypes = (torch.float16, torch.float32)
            input_layouts = ("seq_first", "batch_first", "packed")

            for (cls, num_layers, bias, input_layout, bidirectional, try_nonpreflattened_weights,
                 input_dtype, hidden_dtype, weight_dtype) in \
                    product(clses, (1, 2), (True, False), input_layouts, (True, False), (True, False),
                            dtypes, dtypes, dtypes):
                if input_layout == "seq_first":
                    batch_first = False
                    x = torch.randn((T, B, F), device="cuda", dtype=input_dtype)
                elif input_layout == "batch_first":
                    batch_first = True
                    x = torch.randn((B, T, F), device="cuda", dtype=input_dtype)
                elif input_layout == "packed":
                    batch_first = False
                    x = torch.nn.utils.rnn.pack_padded_sequence(torch.randn((T, B, F),
                                                                            device="cuda", dtype=input_dtype),
                                                                lengths=(3, 2, 1, 3),
                                                                enforce_sorted=False)

                rnn = getattr(torch.nn, cls)(F, H, num_layers=num_layers, bidirectional=bidirectional,
                                             bias=bias, batch_first=batch_first).cuda().to(dtype=weight_dtype)

                if try_nonpreflattened_weights:
                    for p in rnn.parameters():
                        with torch.no_grad():
                            p.set_(p.clone())

                h = torch.randn((num_layers * (2 if bidirectional else 1), B, H),
                                device="cuda", dtype=hidden_dtype)
                if cls == "LSTM":
                    c = torch.randn((num_layers * (2 if bidirectional else 1), B, H),
                                    device="cuda", dtype=hidden_dtype)
                    h = (h, c)

                with torch.autocast('cuda', ):
                    out, h_out = rnn(x, h)
                out = out.data if input_layout == "packed" else out
                self.assertEqual(out.dtype, torch.float16)
                # Autocast wrapper requires at::_cudnn_rnn is autograd-exposed.  This check can't guarantee
                # at::_cudnn_rnn is autograd-exposed, but if it fires, it indicates some funny business has
                # occurred and we should double check that at::_cudnn_rnn remains autograd-exposed.
                self.assertEqual(out.grad_fn.name(), "CudnnRnnBackward0")
                out.sum().backward()
                grads = [p.grad.clone() for p in rnn.parameters()]

                rnn.zero_grad()

                if cls == "LSTM":
                    out_control, h_out_control = rnn.to(dtype=torch.float16)(x.half(), (h[0].half(), h[1].half()))
                else:
                    out_control, h_out_control = rnn.to(dtype=torch.float16)(x.half(), h.half())
                out_control = out_control.data if input_layout == "packed" else out_control
                out_control.sum().backward()
                grads_control = [p.grad.clone() for p in rnn.parameters()]

                # Compares with default tolerances, even for FP16 execution.  Barring nondeterminism,
                # autocast and control results should be bitwise identical.
                self.assertEqual(out, out_control)

                if cls == "LSTM":
                    self.assertTrue(h_out[0].dtype is torch.float16 and h_out[1].dtype is torch.float16)
                    self.assertEqual(h_out[0], h_out_control[0])
                    self.assertEqual(h_out[1], h_out_control[1])
                else:
                    self.assertEqual(h_out.dtype, torch.float16)
                    self.assertEqual(h_out, h_out_control)
                for grad, grad_control in zip(grads, grads_control):
                    self.assertEqual(grad.half(), grad_control)

    def test_autocast_cache_leak(self):
        # Reported at https://github.com/pytorch/pytorch/issues/48049
        # Test is used to check, if autocast recaches the same parameters
        # when executed in a `torch.no_grad()` block.

        linear = torch.nn.Linear(10, 10).to('cuda')
        data = torch.randn(1, 10, device='cuda')

        with torch.autocast('cuda', ):
            with torch.no_grad():
                out = linear(data)
                first_iter_mem = torch.cuda.memory_allocated()
                for _ in range(3):
                    out = linear(data)
                self.assertTrue(first_iter_mem == torch.cuda.memory_allocated())

    def test_autocast_checkpointing(self):
        model = torch.nn.Sequential(torch.nn.Linear(8, 8),
                                    torch.nn.Linear(8, 8),
                                    torch.nn.Linear(8, 8)).cuda()
        input = torch.rand((8, 8), device="cuda", dtype=torch.float16, requires_grad=True)
        with torch.autocast('cuda', ):
            output = checkpoint_sequential(model, 2, input)
        self.assertTrue(output.requires_grad)
        self.assertTrue(output.dtype is torch.float16)
        output.sum().backward()

    @slowTest
    @unittest.skipIf(not TEST_LARGE_TENSOR, "not enough memory")
    def test_max_large_axis(self):
        x = torch.zeros(2**32, device='cuda', dtype=torch.int8)
        x[-1] = 1
        val, idx = x.max(0)
        self.assertEqual(val, 1)
        self.assertEqual(idx, x.shape[0] - 1)

    @unittest.skipIf(not TEST_NUMPY, "Numpy not found")
    def test_to_numpy(self):
        self.assertRaises(TypeError, lambda: torch.empty(1, device="cuda").numpy())

    def test_graph_is_current_stream_capturing(self):
        self.assertFalse(torch.cuda.is_current_stream_capturing())

        if (TEST_CUDA and (not TEST_WITH_ROCM) and int(torch.version.cuda.split(".")[0]) >= 11):
            s = torch.cuda.Stream()
            with torch.cuda.stream(s):
                g = torch.cuda.CUDAGraph()
                self.assertFalse(torch.cuda.is_current_stream_capturing())
                g.capture_begin()
                self.assertTrue(torch.cuda.is_current_stream_capturing())
                g.capture_end()

    @unittest.skipIf((not TEST_GRAPH), "CUDA >= 11.0 or ROCM >= 5.3 required for graphs")
    def test_graph_capture_simple(self):
        s = torch.cuda.Stream()

        with torch.cuda.stream(s):
            a = torch.full((1000,), 1, device="cuda")
            g = torch.cuda.CUDAGraph()
            torch.cuda.empty_cache()
            g.capture_begin()
            b = a
            for _ in range(10):
                b = b + 1
            g.capture_end()
        torch.cuda.current_stream().wait_stream(s)

        g.replay()

        self.assertTrue(b.sum().item() == 11000.)

    @unittest.skipIf((not TEST_GRAPH), "CUDA >= 11.0 or ROCM >= 5.3 required for graphs")
    def test_graph_error(self):
        # We need to run this test in a separate thread as the error we trigger
        # puts the cuda context in a bad state
        script = """
import torch

g = torch.cuda.CUDAGraph()
try:
    g.capture_begin()
except RuntimeError as e:
    if "CUDA graphs must be captured on a non-default stream." in str(e):
        exit(0)
    else:
        exit(1)
exit(2)
"""
        try:
            a = subprocess.check_output(
                [sys.executable, '-c', script],
                stderr=subprocess.STDOUT,
                # On Windows, opening the subprocess with the default CWD makes `import torch`
                # fail, so just set CWD to this script's directory
                cwd=os.path.dirname(os.path.realpath(__file__)),)
        except subprocess.CalledProcessError as e:
            if e.returncode == 1:
                self.assertTrue(False, "Error raise by starting capture without a stream is not the expected one")
            elif e.returncode == 2:
                self.assertTrue(False, "Error raised by starting capture without a stream was not caught")

    @unittest.skipIf((not TEST_CUDA) or
                     TEST_WITH_ROCM or
                     int(torch.version.cuda.split(".")[0]) < 11, "CUDA >= 11.0 required for graphs")
    def test_graph_warn_if_has_zero_nodes(self):
        with warnings.catch_warnings(record=True) as caught:
            g = torch.cuda.CUDAGraph()
            s = torch.cuda.Stream()
            with torch.cuda.stream(s):
                g.capture_begin()
                g.capture_end()
        self.assertTrue(any("The CUDA Graph is empty" in str(w.message) for w in caught))

    @unittest.skipIf((not TEST_GRAPH), "CUDA >= 11.0 or ROCM >= 5.3 required for graphs")
    def test_graph_capture_oom(self):
        oom_regex = "would exceed allowed memory" if TEST_CUDAMALLOCASYNC else \
                    "out of memory"
        with self.assertRaisesRegex(RuntimeError, oom_regex):
            with torch.cuda.graph(torch.cuda.CUDAGraph()):
                torch.zeros(2 ** 40, device="cuda")

    @unittest.skipIf((not TEST_GRAPH), "CUDA >= 11.0 or ROCM >= 5.3 required for graphs")
    def test_repeat_graph_capture_cublas_workspace_memory(self):
        (x, y, z) = 1024, 512, 64
        a = torch.rand((x, y), device='cuda')
        b = torch.rand((y, z), device='cuda')

        # warmup
        torch.mm(a, b)

        free_bytes_before, total_bytes = torch.cuda.mem_get_info()
        used_gb_before = (total_bytes - free_bytes_before) / 1e9

        for i in range(100):
            torch_graph = torch.cuda.CUDAGraph()
            with torch.cuda.graph(torch_graph):
                torch.mm(a, b)
            torch_graph.replay()

        free_bytes_after, _ = torch.cuda.mem_get_info()
        used_gb_after = (total_bytes - free_bytes_after) / 1e9

        self.assertFalse(used_gb_before + 0.1 < used_gb_after)

    @unittest.skipIf((not TEST_GRAPH), "CUDA >= 11.0 or ROCM >= 5.3 required for graphs")
    def test_graph_rng_functional(self):
        ops_with_kwargs = ((torch.nn.functional.dropout, {"p": 0.1}),
                           (torch.nn.functional.rrelu, {"training": True}),)
        size = 10000

        def run(op, kwargs):
            a = torch.randn((size,), device="cuda", dtype=torch.float)

            # Control
            torch.cuda.manual_seed(5)
            eager_out = a
            for _ in range(6):
                eager_out = op(eager_out, **kwargs)

            graph_in = a.clone()
            stream = torch.cuda.Stream()
            stream.wait_stream(torch.cuda.current_stream())
            with torch.cuda.stream(stream):
                torch.cuda.manual_seed(5)

                g = torch.cuda.CUDAGraph()
                torch.cuda.empty_cache()
                g.capture_begin()
                graph_out = graph_in
                for _ in range(2):
                    graph_out = op(graph_out, **kwargs)
                g.capture_end()
            torch.cuda.current_stream().wait_stream(stream)

            # Runs a graphed->eager->graphed sequence of RNG ops.
            # replay() plays 2 invocations of the op, so the sequence has 6
            # invocations total, matching Control.
            # replay() reads from graph_in and writes to graph_out.
            g.replay()
            out = op(graph_out, **kwargs)
            out = op(out, **kwargs)
            graph_in.copy_(out)
            g.replay()

            # If replay() updated RNG state correctly, graph_out
            # should now hold data equal to eager_out.
            try:
                self.assertEqual(eager_out, graph_out)
            except Exception as e:
                raise RuntimeError("Failed on ", op) from e

            # Do the same operations varying seeds
            seeds = [6, 128, 9999]

            for seed in seeds:
                torch.cuda.manual_seed(seed)
                graph_in.copy_(a)
                for _ in range(3):
                    g.replay()

                # If the random seed was not updated then the graph would
                # generate the same output as in previous check.
                try:
                    self.assertNotEqual(eager_out, graph_out)
                except Exception as e:
                    raise RuntimeError("Failed on ", op) from e

                # Now repeat the same operations in non-graphed mode.
                torch.cuda.manual_seed(seed)
                for _ in range(3):
                    eager_out.copy_(a)
                    eager_out = op(eager_out, **kwargs)
                    eager_out = op(eager_out, **kwargs)

                # In the end, graph_out and eager_out must be equal
                # as they went under the same set of operations.
                try:
                    self.assertEqual(eager_out, graph_out)
                except Exception as e:
                    raise RuntimeError("Failed on ", op) from e

            # We hold references to all tensors used across streams up til this sync,
            # so no need to call record_stream on those tensors.
            torch.cuda.synchronize()

        for op, kwargs in ops_with_kwargs:
            run(op, kwargs)

    @unittest.skipIf((not TEST_GRAPH), "CUDA >= 11.0 or ROCM >= 5.3 required for graphs")
    def test_graph_rng_distributions(self):
        size = 10000
        input = torch.rand((size,), device="cuda", dtype=torch.float)
        alloc = torch.empty((size,), device="cuda", dtype=torch.float)

        # Torch ops to test with sample args (tuple) and kwargs (dict)
        torch_with_args = (("bernoulli", (input.clone(),), {}),
                           # multinomial uses some uncapturable CUDA calls.
                           # TODO: reenable multinomial tests if/when the implementation is capturable.
                           # ("multinomial", (input.clone(), size, True), {}),
                           # ("multinomial", (input.clone(), size // 2, False), {}),
                           # TODO: reenable normal test, where std is a device
                           # tensor, when graph test failures are fixed
                           # ("normal", (input.clone() + 1, input.clone()), {}),
                           ("normal", (input.clone() + 1, 1.0), {}),
                           ("poisson", (input.clone(),), {}),
                           ("rand", (size,), {"device": "cuda", "dtype": torch.float}),
                           ("randint", (0, 3, (size,)), {"device": "cuda", "dtype": torch.float}),
                           ("randn", (size,), {"device": "cuda", "dtype": torch.float}),)

        # Tensor methods to test with sample args (tuple)
        tensor_with_args = (("bernoulli_", (input.clone(),)),
                            ("cauchy_", ()),
                            ("exponential_", ()),
                            ("geometric_", (0.3,)),
                            ("log_normal_", ()),
                            ("normal_", ()),
                            ("random_", ()),
                            ("uniform_", ()),)

        def run(module, op, args, kwargs):
            torch.cuda.manual_seed(5)

            # Each path runs a dummy op to increment the state a bit before creating controls.
            if (module == "torch"):
                dummy = getattr(torch, op)(*args, **kwargs)
                control1 = getattr(torch, op)(*args, **kwargs)
                control2 = getattr(torch, op)(*args, **kwargs)
            else:
                dummy = alloc.clone()
                control1 = alloc.clone()
                control2 = alloc.clone()
                getattr(dummy, op)(*args)
                getattr(control1, op)(*args)
                getattr(control2, op)(*args)

            stream = torch.cuda.Stream()
            stream.wait_stream(torch.cuda.current_stream())
            with torch.cuda.stream(stream):
                torch.cuda.manual_seed(5)

                g = torch.cuda.CUDAGraph()
                torch.cuda.empty_cache()
                if (module == "torch"):
                    g.capture_begin()
                    t1 = getattr(torch, op)(*args, **kwargs)
                    t2 = getattr(torch, op)(*args, **kwargs)
                    g.capture_end()
                else:
                    t1 = alloc.clone()
                    t2 = alloc.clone()
                    g.capture_begin()
                    getattr(t1, op)(*args)
                    getattr(t2, op)(*args)
                    g.capture_end()
            torch.cuda.current_stream().wait_stream(stream)

            if not TEST_CUDAMALLOCASYNC:
                # Makes sure values haven't been populated yet
                # (in other words, makes sure capture didn't actually run ops).
                # We can only try this with the native allocator, for which captured
                # addresses are already backed by cudaMalloced memory.
                # If we try it with cudaMallocAsync, CUDA won't event consider
                # the captured addresses allocated until replay(), and if we
                # access them before replay() we get IMAs.
                try:
                    self.assertNotEqual(control1, t1)
                    self.assertNotEqual(control2, t2)
                except Exception as e:
                    raise RuntimeError("Failed on " + module + "." + op) from e

            # Set a new seed to check if graph would use it
            for seed in [6, 314, 271]:
                torch.cuda.manual_seed(seed)
                # Runs a dummy op prelude, as for controls, to make sure replay()
                # picks up the dummy op's state increment.
                if (module == "torch"):
                    dummy = getattr(torch, op)(*args, **kwargs)
                    control1 = getattr(torch, op)(*args, **kwargs)
                    control2 = getattr(torch, op)(*args, **kwargs)
                else:
                    getattr(dummy, op)(*args)
                    getattr(control1, op)(*args)
                    getattr(control2, op)(*args)

                torch.cuda.manual_seed(seed)
                if (module == "torch"):
                    dummy = getattr(torch, op)(*args, **kwargs)
                else:
                    getattr(dummy, op)(*args)

                # see above comment on TEST_CUDAMALLOCASYNC
                if not TEST_CUDAMALLOCASYNC:
                    t1.copy_(alloc)
                    t2.copy_(alloc)

                # Runs RNG ops that fill t1 and t2.
                g.replay()

                try:
                    self.assertEqual(control1, t1)
                    self.assertEqual(control2, t2)
                except Exception as e:
                    raise RuntimeError("Failed on " + module + "." + op) from e

            # We hold references to all tensors used across streams up til this sync,
            # so no need to call record_stream on those tensors.
            torch.cuda.synchronize()

        for op_with_args in torch_with_args:
            run("torch", *op_with_args)

        for meth_with_args in tensor_with_args:
            # Adds an empty dict for kwargs, which none of the Tensor methods use
            run("Tensor", *(meth_with_args + ({},)))

    @unittest.skipIf((not TEST_GRAPH), "CUDA >= 11.0 or ROCM >= 5.3 required for graphs")
    def test_graph_two_successive(self):
        torch.cuda.empty_cache()

        size = 1000
        kSmallBuffer = 2097152

        def func_with_temps(t, val):
            x = t.clone() + val
            y = t.clone() + val
            return x + y

        s = torch.cuda.Stream()

        for share_mem in ("Don't share", "via pool()", "via graph_pool_handle()"):
            g0 = torch.cuda.CUDAGraph()
            g1 = torch.cuda.CUDAGraph()

            a = torch.ones((size,), device="cuda")

            s.wait_stream(torch.cuda.current_stream())
            with torch.cuda.stream(s):
                g0_args = (torch.cuda.graph_pool_handle(),) if share_mem == "via graph_pool_handle()" else ()
                g0.capture_begin(*g0_args)
                b = a.clone()
                for _ in range(5):
                    b = func_with_temps(b, 1)
                g0.capture_end()

                g1_args = (g0.pool(),) if share_mem == "via pool()" else g0_args
                g1.capture_begin(*g1_args)
                for _ in range(5):
                    b = func_with_temps(b, 1)
                g1.capture_end()
            torch.cuda.current_stream().wait_stream(s)

            # mixes unrelated eager ops with replays
            c = a.clone()
            for _ in range(2):
                c = func_with_temps(c, 3)
            g0.replay()
            for _ in range(2):
                c = func_with_temps(c, 3)
            g1.replay()
            for _ in range(2):
                c = func_with_temps(c, 3)

            self.assertEqual(b.sum().item(), size * 3070)
            self.assertEqual(c.sum().item(), size * 442)

            if not TEST_CUDAMALLOCASYNC:
                # These stat checks are specific to the native allocator.
                if share_mem != "Don't share":
                    self.assertEqual(reserved_no_sharing - torch.cuda.memory_stats()["reserved_bytes.all.current"],
                                     kSmallBuffer)
                else:
                    reserved_no_sharing = torch.cuda.memory_stats()["reserved_bytes.all.current"]

            del a, b, c, g0, g1
            # Tensors used across streams (a and b) were held until just now, so no need to call record_stream on them.
            torch.cuda.synchronize()
            torch.cuda.empty_cache()

    @unittest.skipIf((not TEST_GRAPH) or
                     IS_WINDOWS or  # appears to still be broken on Windows as of 11.4+
                     (torch.version.cuda and
                     int(torch.version.cuda.split(".")[0]) == 11 and
                     int(torch.version.cuda.split(".")[1]) < 4),
                     "Graph bindings disallow concurrent replay for CUDA < 11.4, see " +
                     "https://github.com/pytorch/pytorch/pull/57556")
    @unittest.skipIf((not TEST_GRAPH), "CUDA >= 11.0 or ROCM >= 5.3 required for graphs")
    def test_graph_concurrent_replay(self):
        torch.cuda.empty_cache()

        size = 1000000  # largeish to help expose race conditions

        def func_with_temps(t, val):
            x = t.clone() + val
            y = t.clone() + val
            return x + y

        s = torch.cuda.Stream()

        for share_mem in ("Don't share", "via pool()", "via graph_pool_handle()"):
            g0 = torch.cuda.CUDAGraph()
            g1 = torch.cuda.CUDAGraph()

            s0 = torch.cuda.Stream()
            s1 = torch.cuda.Stream()

            a = torch.ones((size,), device="cuda")

            s.wait_stream(torch.cuda.current_stream())
            with torch.cuda.stream(s):
                g0_args = (torch.cuda.graph_pool_handle(),) if share_mem == "via graph_pool_handle()" else ()
                g0.capture_begin(*g0_args)
                b = a.clone()
                for _ in range(5):
                    b = func_with_temps(b, 1)
                g0.capture_end()

                g1_args = (g0.pool(),) if share_mem == "via pool()" else g0_args
                g1.capture_begin(*g1_args)
                c = a.clone()
                for _ in range(5):
                    c = func_with_temps(c, 2)
                g1.capture_end()

            # To reproduce data corruption, I need g0 and g1's kernels to run concurrently.
            # But replay() (especially cudaGraphLaunch) can incur significant CPU overhead.
            # The following pattern helps align device-side execution of g0 and g1's kernels.
            torch.cuda.synchronize()
            with torch.cuda.stream(s0):
                torch.cuda._sleep(1000000)
                s1.wait_stream(s0)
                g0.replay()
            with torch.cuda.stream(s1):
                g1.replay()
            torch.cuda.current_stream().wait_stream(s0)
            torch.cuda.current_stream().wait_stream(s1)

            if (not TEST_CUDAMALLOCASYNC) and (share_mem != "Don't share"):
                # If we used the native allocator and shared mempools,
                # we expect the concurrent replays corrupted each other.
                self.assertNotEqual(b.sum().item(), size * 94)
                self.assertNotEqual(c.sum().item(), size * 156)
            else:
                # If we EITHER
                #   - used the native allocator without sharing mempools, OR
                #   - used cudaMallocAsync, which ignores graph pool-sharing hints and should always be safe
                # we don't expect memory corruption.
                self.assertEqual(b.sum().item(), size * 94)
                self.assertEqual(c.sum().item(), size * 156)

            del a, b, c, g0, g1
            # Tensors used across streams (a, b, c) were held until just now, so no need to call record_stream on them.
            torch.cuda.synchronize()
            torch.cuda.empty_cache()

    @unittest.skipIf((not TEST_GRAPH), "CUDA >= 11.0 or ROCM >= 5.3 required for graphs")
    def test_graph_three_successive(self):
        torch.cuda.empty_cache()

        size = 1000

        s = torch.cuda.Stream()

        for share_mem in ("Don't share", "via pool()", "via graph_pool_handle()"):
            a = torch.ones((size,), device="cuda")

            g0 = torch.cuda.CUDAGraph()
            g1 = torch.cuda.CUDAGraph()
            g2 = torch.cuda.CUDAGraph()

            s.wait_stream(torch.cuda.current_stream())
            with torch.cuda.stream(s):
                g0_args = (torch.cuda.graph_pool_handle(),) if share_mem == "via graph_pool_handle()" else ()
                g0.capture_begin(*g0_args)
                b = a.clone()
                c = b + 1
                d = b + 2
                g0.capture_end()

                args = (g0.pool(),) if share_mem == "via pool()" else g0_args

                g1.capture_begin(*args)
                e = c + 3
                del c
                g1.capture_end()

                g2.capture_begin(*args)
                f = d + 4
                g2.capture_end()
            torch.cuda.current_stream().wait_stream(s)

            # Tests that replaying in capture order is valid
            g0.replay()
            g1.replay()
            g2.replay()

            self.assertEqual(e.sum().item(), size * 5)
            self.assertEqual(f.sum().item(), size * 7)

            # Tests that replaying as g0, g2, g1 is only valid if they don't share a pool
            g0.replay()
            g2.replay()
            g1.replay()

            expect_corruption = (not TEST_CUDAMALLOCASYNC) and (share_mem != "Don't share")
            # If we used the native allocator and shared mempools, g2's capture should have reused c's memory for f.
            # We replayed g2 then g1, so we expect g1's captured "e = c + 3" mistakenly filled e with "f's vals + 3".
            self.assertEqual(e.sum().item(), size * (7 + 3) if expect_corruption else size * 5)
            self.assertEqual(f.sum().item(), size * 7)

            del a, b, d, e, f, g0, g1, g2
            # Tensors used across streams (a, e, f) were held until just now, so no need to call record_stream on them.
            torch.cuda.synchronize()
            torch.cuda.empty_cache()

    @unittest.skipIf((not TEST_GRAPH) or
                     TEST_CUDAMALLOCASYNC , "CUDA >= 11.0 or ROCM >= 5.3 required for graphs")
    def test_graph_memory_stats_and_use_result_after_destroy_graph(self):
        kSmallSize = 1048576
        kSmallBuffer = 2097152
        kLargeBuffer = 20971520
        kMinLargeAlloc = 10485760
        kRoundLarge = 2097152

        elem = 4

        # this was annoying to write but stresses the expectations pretty rigorously
        cases = ((512 // elem, 1, kSmallBuffer, kSmallBuffer, "small_pool"),
                 (kSmallSize // elem, 2, 2 * kSmallBuffer, kSmallBuffer, "small_pool"),
                 ((kSmallSize + 512) // elem, 1, kLargeBuffer, kLargeBuffer, "large_pool"),
                 ((kMinLargeAlloc - 512) // elem, 2, 2 * kLargeBuffer, kLargeBuffer, "large_pool"),
                 ((kMinLargeAlloc + 512) // elem, 3,
                  3 * (kRoundLarge * ((kMinLargeAlloc + 512 + kRoundLarge - 1) // kRoundLarge)),
                  kRoundLarge * ((kMinLargeAlloc + 512 + kRoundLarge - 1) // kRoundLarge),
                  "large_pool"),)

        stats_to_check = ("segment.",
                          "reserved_bytes.",
                          "active.",
                          "active_bytes.")

        gc.collect()
        torch.cuda.empty_cache()

        s = torch.cuda.Stream()

        for (numel,
             delta_cudaMallocs,
             delta_cudaMalloc_bytes,
             delta_cudaMalloc_bytes_post_del_g,
             pool_string) in cases:
            if pool_string == "small_pool":
                delta_active_blocks = 3  # one from "b" plus a sneaky two from CUDAGraph's one-element rng seed and offset holders
                delta_active_bytes = numel * elem + 1024  # + 1024 for CUDAGraph's rng seed and offset holders each
            else:
                delta_active_blocks = 1  # We only check the large pool, which isn't affected by rng offset holder
                delta_active_bytes = numel * elem

            g = torch.cuda.CUDAGraph()
            s.wait_stream(torch.cuda.current_stream())
            with torch.cuda.stream(s):
                # Allocation stat estimates assume input is created on the same stream as capture_begin()
                # (in other words, the same stream silo as the rng offset holder, which is not allocated from the
                # capture's private pool).
                a = torch.ones((numel,), device="cuda")

                precapture_stats = torch.cuda.memory_stats()

                g.capture_begin()
                b = a.clone()
                for _ in range(5):
                    b = b.clone() + 1
                g.capture_end()
            torch.cuda.current_stream().wait_stream(s)

            gc.collect()

            postcapture_stats = torch.cuda.memory_stats()

            expecteds = (delta_cudaMallocs,
                         delta_cudaMalloc_bytes,
                         delta_active_blocks,
                         delta_active_bytes)
            # Double checks replay and stats before and after a call to empty_cache
            for i in range(2):
                for stat, expected in zip(stats_to_check, expecteds):
                    stat = stat + pool_string + ".current"
                    current = postcapture_stats[stat] - precapture_stats[stat]
                    self.assertEqual(current, expected, "Pre to post capture delta of " +
                                     stat + " = {}, expected = {}, numel = {}".format(current, expected, numel))

                g.replay()
                self.assertEqual(b.sum().item(), 6 * numel)
                if i == 0:
                    torch.cuda.empty_cache()

            del g
            gc.collect()
            torch.cuda.empty_cache()
            postdel_stats = torch.cuda.memory_stats()

            # Uses graph result b after graph has been deleted
            self.assertEqual(b.sum().item(), 6 * numel)

            # b should be the only live reference remaining from the graph's private pool
            expecteds = (1, delta_cudaMalloc_bytes_post_del_g, 1, numel * elem)
            for stat, expected in zip(stats_to_check, expecteds):
                stat = stat + pool_string + ".current"
                current = postdel_stats[stat] - precapture_stats[stat]
                self.assertEqual(current, expected, "Pre capture to post graph delete delta of " +
                                 stat + " = {}, expected = {}, numel = {}".format(current, expected, numel))

            # del a, b before the next case is essential, otherwise overwriting a and b in the next case
            # can throw off its allocation/deallocation counts.
            del a, b
            # Tensors used across streams (a and b) were held until just now, so no need to call record_stream on them.
            torch.cuda.synchronize()
            torch.cuda.empty_cache()

    @unittest.skipIf((not TEST_GRAPH), "CUDA >= 11.0 or ROCM >= 5.3 required for graphs")
    def test_graph_record_stream(self):
        # Makes sure graph capture defers attempting to reclaim allocations used across streams. See
        # "Q. Why skip process_events if a capture might be underway?" in c10/cuda/CUDACachingAllocator.cpp
        torch.cuda.empty_cache()

        potential_problem = torch.zeros((3,), device="cuda")
        a = torch.zeros((3,), device="cuda")
        s0 = torch.cuda.Stream()
        s1 = torch.cuda.Stream()
        s2 = torch.cuda.Stream()
        g = torch.cuda.CUDAGraph()

        torch.cuda.synchronize()
        with torch.cuda.stream(s0):
            potential_problem.record_stream(s0)
            torch.cuda._sleep(TestCuda.FIFTY_MIL_CYCLES)
            potential_problem.fill_(1.)
        del potential_problem

        with torch.cuda.stream(s1):
            g.capture_begin()
            # potential_problem's allocation should still be outstanding. if DeviceCachingAllocator::malloc
            # mistakenly calls process_events, it will trigger cudaEventQueries on potential_problem's end-of-life
            # event, which will cause the capture to error.
            b = a.clone()

            # Let's also see what happens if we record_stream on a tensor during capture.
            s2.wait_stream(s1)
            with torch.cuda.stream(s2):
                b.fill_(1.)
                b.record_stream(s2)  # dummy record_stream
                del b
            s1.wait_stream(s2)
            g.capture_end()
        torch.cuda.synchronize()

        # dummy allocation triggers process_events, Hopefully successfully processes b's end-of-life event.
        c = torch.zeros((3,), device="cuda")

    @skipIfRocm
    @unittest.skipIf((not TEST_GRAPH), "CUDA >= 11.0 or ROCM >= 5.3 required for graphs")
    # If this test is the first in the process to try cudnn rnns with dropout, it'll initialize
    # DropoutState's long-lived internal buffer. Calling code perceives this (correct) behavior
    # as a memory leak unless we skip the leak check.
    @skipCUDAMemoryLeakCheckIf(True)
    def test_graph_cudnn_dropout(self):
        # Tests the interaction of cuda graph capture with DropoutState's syncs in ATen/native/cudnn/RNN.cpp.
        # In particular, if user runs a sequence of captured and noncaptured cudnn rnns, DropoutState should
        # avoid syncing noncapturing streams with captured events or vice versa.
        torch.cuda.empty_cache()

        model = torch.nn.LSTM(512, 512, 2, dropout=0.5).cuda()
        x = torch.ones(100, 192, 512, device="cuda")

        y = model(x)

        g = torch.cuda.CUDAGraph()
        s = torch.cuda.Stream()
        s.wait_stream(torch.cuda.current_stream())
        with torch.cuda.stream(s):
            g.capture_begin()
            y = model(x)
            g.capture_end()
        torch.cuda.current_stream().wait_stream(s)

        g.replay()

        y = model(x)

    @unittest.skipIf((not TEST_GRAPH), "CUDA >= 11.0 or ROCM >= 5.3 required for graphs")
    def test_graph_grad_scaling(self):
        torch.cuda.empty_cache()

        scaler = torch.cuda.amp.GradScaler(init_scale=4.)
        g = torch.cuda.CUDAGraph()
        s = torch.cuda.Stream()

        weight = torch.ones((100,), device="cuda", requires_grad=True)
        opt = torch.optim.SGD([weight], lr=0.1)
        static_input = torch.ones_like(weight)
        static_grad = torch.ones_like(weight)

        # warmup
        s = torch.cuda.Stream()
        s.wait_stream(torch.cuda.current_stream())
        with torch.cuda.stream(s):
            loss = (weight.half() * static_input).sum()
            scaler.scale(loss).backward()
        torch.cuda.current_stream().wait_stream(s)

        opt.zero_grad(set_to_none=True)

        # capture
        with torch.cuda.stream(s):
            g.capture_begin()
            loss = (weight.half() * static_input).sum()
            scaler.scale(loss).backward()
            g.capture_end()

        input_vals = [5, 20000, 5, 40000]
        # If the scale gets updated properly, these are the scale, growth tracker,
        # and grad values we expect.
        expected_scales = [4, 2, 2, 1]
        expected_growth_trackers = [1, 0, 1, 0]
        expected_grad_vals = [5 * 4, float("inf"), 5 * 2, float("inf")]

        for data, scale, growth_tracker, grad_val in zip(input_vals,
                                                         expected_scales,
                                                         expected_growth_trackers,
                                                         expected_grad_vals):
            static_input.fill_(data)
            g.replay()
            self.assertEqual(weight.grad, torch.full_like(weight.grad, grad_val))
            scaler.step(opt)
            scaler.update()
            self.assertEqual(scaler._scale, scale)
            self.assertEqual(scaler._growth_tracker, growth_tracker)

    @unittest.skipIf((not TEST_GRAPH), "CUDA >= 11.0 or ROCM >= 5.3 required for graphs")
    @parametrize(
        "with_amp,cache_enabled,allow_unused_input",
        [
            subtest((False, False, True), decorators=[skipIfRocm]),
            subtest((True, False, True), decorators=[skipIfRocm]),
            subtest((True, True, True), decorators=[unittest.expectedFailure]),
            subtest((False, False, False), decorators=[unittest.expectedFailure]),
        ],
        name_fn=lambda x, y, z: "{}{}{}".format(
            {True: "with_amp", False: "without_amp"}[x],
            {True: "_cache_enabled", False: "_cache_disabled"}[y] if x else "",
            {True: "_allow_unused_input", False: "_not_allow_unused_input"}[z],
        ),
    )
    def test_graph_make_graphed_callables(
        self, with_amp, cache_enabled, allow_unused_input
    ):
        torch.manual_seed(5)
        torch.cuda.manual_seed(5)

        N, D_in, H, D_out = 640, 4096, 2048, 1024

        class MLP1(torch.nn.Module):
            def __init__(self, D_in: int, H: int, D_out: int):
                super().__init__()
                self.net_1 = torch.nn.Sequential(
                    torch.nn.Linear(D_in, H), torch.nn.Dropout(p=0.1)
                ).cuda()
                self.net_2 = torch.nn.Sequential(
                    torch.nn.Linear(H, D_out), torch.nn.Dropout(p=0.2)
                ).cuda()

            def forward(self, input_dict: dict):
                x = input_dict["x"]
                return self.net_2(self.net_1(x))

        class MLP2(torch.nn.Module):
            def __init__(self, D_in: int, H: int, D_out: int):
                super().__init__()
                self.net_1 = torch.nn.Sequential(
                    torch.nn.Linear(D_in, H), torch.nn.Dropout(p=0.1)
                ).cuda()
                self.net_2 = torch.nn.Sequential(
                    torch.nn.Linear(H, D_out), torch.nn.Dropout(p=0.2)
                ).cuda()

            def forward(self, x):
                return {"output": self.net_2(self.net_1(x))}

        models = []
        for _ in range(2):
            model_section1 = MLP1(D_in, H, H).cuda()
            model_section2 = MLP2(H, H, D_out).cuda()
            models.append(torch.nn.Sequential(model_section1, model_section2))

        model_graphed = models[0]
        model_control = models[1]

        model_graphed.load_state_dict(model_control.state_dict())

        opt_graphed = torch.optim.SGD(model_graphed.parameters(), lr=0.1)
        opt_control = torch.optim.SGD(model_control.parameters(), lr=0.1)

        x = torch.randn(N, D_in, device="cuda")
        h = torch.randn(N, H, device="cuda", requires_grad=True)
        unused_input = torch.randn(N, H, device="cuda", requires_grad=True)
        y_pred = torch.randn(N, D_out, device="cuda", requires_grad=True)
        y = torch.randn(N, D_out, device="cuda")

        loss_fn_control = torch.nn.functional.mse_loss
        relu_control = torch.nn.functional.relu

        # This is a good stress test. It graphs four callables: two Modules and two python functions.
        with torch.cuda.amp.autocast(with_amp, cache_enabled=cache_enabled):
            (
                model_graphed[0],
                model_graphed[1],
                relu_graphed,
                loss_fn_graphed,
            ) = torch.cuda.make_graphed_callables(
                (model_graphed[0], model_graphed[1], relu_control, loss_fn_control),
                (
                    ({"x": x, "unused_input": unused_input},),
                    (h,),
                    (y_pred,),
                    (y_pred, y),
                ),
                allow_unused_input=allow_unused_input,
            )

        real_inputs = [torch.rand_like(x) for _ in range(10)]
        real_targets = [torch.rand_like(y) for _ in range(10)]

        for m, opt, relu, loss_fn in zip(
            (model_graphed, model_control),
            (opt_graphed, opt_control),
            (relu_graphed, relu_control),
            (loss_fn_graphed, loss_fn_control),
        ):
            # Resets RNC states before iterations for graphed and ungraphed models,
            # so dropout math should be bitwise identical for both.
            torch.manual_seed(5)
            torch.cuda.manual_seed(5)
            for data, target in zip(real_inputs, real_targets):
                opt.zero_grad(set_to_none=True)
                with torch.cuda.amp.autocast(with_amp, cache_enabled=cache_enabled):
                    y_pred = m({"x": data, "unused_input": unused_input})["output"]
                    y_pred = relu(y_pred)
                    loss = loss_fn(y_pred, target)
                    loss.backward()
                opt.step()

        for p, pc in zip(model_graphed.parameters(), model_control.parameters()):
            self.assertEqual(p, pc)

        # We graphed the models in training mode. Eval should still run ungraphed.
        model_graphed.eval()
        model_control.eval()
        self.assertEqual(
            model_graphed({"x": real_inputs[0]}), model_control({"x": real_inputs[0]})
        )

    def _test_graphed_optimizer(self, steps_warmup, steps_train, optimizer_ctor, kwargs):
        for actually_do_graphs in (True, False):
            params = [torch.randn((i + 5, i + 5), device="cuda") for i in range(2)]
            params_control = [p.clone().requires_grad_() for p in params]
            params_graphed = [p.clone().requires_grad_() for p in params]

            grads = [[torch.randn_like(p) for p in params] for _ in range(steps_warmup + steps_train)]

            # Control (capturable=False)

            opt = optimizer_ctor(params_control, capturable=False, **kwargs)

            for i in range(steps_warmup + steps_train):
                for j, p in enumerate(params_control):
                    p.grad = grads[i][j]
                opt.step()

            # capturable=True

            opt = optimizer_ctor(params_graphed, capturable=True, **kwargs)

            for i in range(steps_warmup):
                for j, p in enumerate(params_graphed):
                    p.grad = grads[i][j]
                opt.step()

            if actually_do_graphs:
                g = torch.cuda.CUDAGraph()
                with torch.cuda.graph(g):
                    opt.step()

            for i in range(steps_train):
                if actually_do_graphs:
                    for j, p in enumerate(params_graphed):
                        p.grad.copy_(grads[i + steps_warmup][j])
                    g.replay()
                else:
                    # Passing capturable=True to the constructor and running without graphs should still be
                    # numerically correct, even if it's not ideal for performance.
                    for j, p in enumerate(params_graphed):
                        p.grad = grads[i + steps_warmup][j]
                    opt.step()

            for p_control, p_graphed in zip(params_control, params_graphed):
                self.assertEqual(p_control, p_graphed)

    @unittest.skipIf((not TEST_GRAPH), "CUDA >= 11.0 or ROCM >= 5.3 required for graphs")
    def test_graph_adam_adamw(self):
        # Needs generalization if we want to extend this test to non-Adam-like optimizers.
        cases = [
            (optimizer_ctor, {"lr": 0.1, "betas": (0.8, 0.7), "foreach": foreach, "amsgrad": amsgrad})
            for optimizer_ctor, foreach, amsgrad in product(
                (torch.optim.Adam, torch.optim.AdamW), (False, True), (False, True),)
        ] + [
            (optimizer_ctor, {"lr": 0.1, "betas": (0.8, 0.7), "fused": True, "amsgrad": amsgrad})
            for optimizer_ctor, amsgrad in product((torch.optim.Adam, torch.optim.AdamW), (False, True))
        ]

        for optimizer_ctor, kwargs in cases:
            with self.subTest(optimizer_ctor=optimizer_ctor, kwargs=kwargs):
                self._test_graphed_optimizer(3, 2, optimizer_ctor, kwargs)

    @unittest.skipIf((not TEST_GRAPH), "CUDA >= 11.0 or ROCM >= 5.3 required for graphs")
    def test_graph_adam_adamw_with_explicitly_capturable_param_groups(self):
        # mimicking `_test_graphed_optimizer` maladroitly to pass two param_groups to optimizer.__init__
        n_warmup, n_replay = 3, 2
        for optimizer, second_param_group_capturable in product((torch.optim.Adam, torch.optim.AdamW), (True, False)):
            ref_p1, param1 = [torch.nn.Parameter(torch.ones(1, device="cuda")) for _ in range(2)]
            ref_p2, param2 = [torch.nn.Parameter(torch.ones(1, device="cuda")) for _ in range(2)]
            grads1, grads2 = [[torch.randn_like(param1) for _ in range(n_warmup + n_replay)] for _ in range(2)]
            ref_grads1, ref_grads2 = [[t.clone() for t in tensors] for tensors in (grads1, grads2)]
            params = [
                {"params": [param1], "capturable": True},
                {"params": [param2], "capturable": second_param_group_capturable},
            ]
            opt = optimizer(params)
            opt_ = optimizer([
                {"params": [ref_p1], "capturable": False},
                {"params": [ref_p2], "capturable": False},
            ])

            for i in range(n_warmup + n_replay):
                ref_p1.grad = ref_grads1[i]
                ref_p2.grad = ref_grads2[i]
                opt_.step()

            for i in range(n_warmup):
                param1.grad = grads1[i]
                param2.grad = grads2[i]
                opt.step()

            g = torch.cuda.CUDAGraph()
            if not second_param_group_capturable:
                with self.assertRaisesRegex(RuntimeError, "Attempting CUDA graph"):
                    with torch.cuda.graph(g):
                        opt.step()
            else:
                with torch.cuda.graph(g):
                    opt.step()

                for i in range(n_replay):
                    param1.grad.copy_(grads1[n_warmup + i])
                    param2.grad.copy_(grads2[n_warmup + i])
                    g.replay()
                self.assertEqual(ref_p1, param1)
                self.assertEqual(ref_p2, param2)

    @unittest.skipIf((not TEST_GRAPH), "CUDA >= 11.0 or ROCM >= 5.3 required for graphs")
    def test_graph_scaling_fused_optimizers(self):
        cases = [
            (optimizer_ctor, {"lr": 0.1, "betas": (0.8, 0.7), "fused": True, "amsgrad": amsgrad})
            for optimizer_ctor, amsgrad in product((torch.optim.Adam, torch.optim.AdamW), (False, True))
        ]

        steps_warmup = 3
        steps_train = 2

        for OptClass, kwargs in cases:
            for actually_do_graphs in (True, False):
                params = [torch.randn((i + 5, i + 5), device="cuda") for i in range(2)]
                params_control = [p.clone().requires_grad_() for p in params]
                params_graphed = [p.clone().requires_grad_() for p in params]

                # `GradScaler` in-place updates gradients thus it's necessary to duplicate gradients.
                grads = [[torch.randn_like(p) for p in params] for _ in range(steps_warmup + steps_train)]
                with torch.no_grad():
                    grads_control = [[g.clone() for g in gs] for gs in grads]
                    grads_graphed = [[g.clone() for g in gs] for gs in grads]

                # Gradient Scaler
                scaler_for_control = torch.cuda.amp.GradScaler(init_scale=128.0)
                with torch.no_grad():
                    scaler_for_control._lazy_init_scale_growth_tracker(torch.device("cuda"))

                scaler_for_graphed = torch.cuda.amp.GradScaler()
                scaler_for_graphed.load_state_dict(scaler_for_control.state_dict())
                with torch.no_grad():
                    scaler_for_graphed._lazy_init_scale_growth_tracker(torch.device("cuda"))

                # Control (capturable=False)

                opt = OptClass(params_control, capturable=False, **kwargs)

                for i in range(steps_warmup + steps_train):
                    for j, p in enumerate(params_control):
                        p.grad = grads_control[i][j]
                    scaler_for_control.step(opt)
                    scaler_for_control.update()

                # capturable=True

                opt = OptClass(params_graphed, capturable=True, **kwargs)

                for i in range(steps_warmup):
                    for j, p in enumerate(params_graphed):
                        p.grad = grads_graphed[i][j]
                    scaler_for_graphed.step(opt)
                    scaler_for_graphed.update()

                if actually_do_graphs:
                    g = torch.cuda.CUDAGraph()
                    with torch.cuda.graph(g):
                        scaler_for_graphed.step(opt)
                        scaler_for_graphed.update()

                for i in range(steps_train):
                    if actually_do_graphs:
                        for j, p in enumerate(params_graphed):
                            p.grad.copy_(grads_graphed[i + steps_warmup][j])
                        g.replay()
                    else:
                        # Passing capturable=True to the constructor and running without graphs should still be
                        # numerically correct, even if it's not ideal for performance.
                        for j, p in enumerate(params_graphed):
                            p.grad = grads_graphed[i + steps_warmup][j]
                        scaler_for_graphed.step(opt)
                        scaler_for_graphed.update()

                for p_control, p_graphed in zip(params_control, params_graphed):
                    self.assertEqual(p_control, p_graphed)

    def test_batch_norm_gather_stats(self):
        input = torch.randn(1, 3, 3, 3, device='cuda')
        mean, invstd = torch.batch_norm_gather_stats(
            input, mean=torch.ones(2, 3, device='cuda'), invstd=torch.ones(2, 3, device='cuda'),
            running_mean=None, running_var=None  , momentum=.1, eps=1e-5, count=2
        )
        self.assertEqual(mean, torch.ones(3, device='cuda'))
        self.assertEqual(invstd, torch.ones(3, device='cuda'))

    @unittest.skipIf(not TEST_MULTIGPU, "Test needs multiple GPUs")
    def test_cuda_device_memory_allocated(self):
        from torch.cuda import memory_allocated
        device_count = torch.cuda.device_count()
        current_alloc = [memory_allocated(idx) for idx in range(device_count)]
        x = torch.ones(10, device="cuda:0")
        self.assertTrue(memory_allocated(0) > current_alloc[0])
        self.assertTrue(all(memory_allocated(torch.cuda.device(idx)) == current_alloc[idx] for idx in range(1, device_count)))

    def test_matmul_memory_use(self):
        def get_max_used():
            torch.cuda.synchronize()
            val = torch.cuda.max_memory_allocated()
            torch.cuda.reset_peak_memory_stats()
            return val

        a = torch.rand(1, 32, 32, device="cuda")
        b = torch.rand(24, 32, 1, device="cuda")

        get_max_used()

        torch.matmul(a, b)

        matmul_mem = get_max_used()

        a = a.expand(24, 32, 32)
        torch.matmul(a, b)

        matmul_expand_mem = get_max_used()

        torch.bmm(a, b)

        bmm_mem = get_max_used()

        self.assertEqual(matmul_expand_mem, matmul_mem)
        self.assertEqual(bmm_mem, matmul_mem)

    @unittest.skipIf(not TEST_WITH_ROCM, "ROCm-only test")
    def test_rocm_backward_pass_guard(self):
        # The test exercises a ROCm-specific feature.

        class MyFunction(torch.autograd.Function):
            @staticmethod
            def forward(ctx, tensor, constant):
                self.assertFalse(torch._C._rocm_is_backward_pass())
                ctx.constant = constant
                return tensor * constant

            @staticmethod
            def backward(ctx, grad_output):
                self.assertTrue(torch._C._rocm_is_backward_pass())
                return grad_output * ctx.constant, None

        class MyModule(torch.nn.Module):
            def __init__(self):
                super().__init__()
                self.a = torch.nn.Parameter(torch.randn(()))

            def forward(self, x):
                return MyFunction.apply(x, self.a)

        model = MyModule()
        criterion = torch.nn.MSELoss(reduction='sum')
        optimizer = torch.optim.SGD(model.parameters(), lr=1e-6)

        x = torch.randn(5, 5)
        result = model(x)
        loss = criterion(result, x)
        optimizer.zero_grad()
        loss.backward()
        optimizer.step()

    @unittest.skipIf(TEST_MULTIGPU, "Testing on one GPU is sufficient")
    def test_lazy_init(self):
        """ Validate that no CUDA calls are made during `import torch` call"""
        from subprocess import check_output
        VISIBLE_DEVICES = "HIP_VISIBLE_DEVICES" if TEST_WITH_ROCM else "CUDA_VISIBLE_DEVICES"
        test_script = f"import os; import torch;os.environ['{VISIBLE_DEVICES}']='32';print(torch.cuda.device_count())"
        rc = check_output([sys.executable, '-c', test_script]).decode("ascii").strip()
        self.assertEqual(rc, "0")


class TestCudaComm(TestCase):
    def _test_broadcast(self, input):
        if not TEST_MULTIGPU:
            raise unittest.SkipTest("only one GPU detected")
        # test regular
        results = comm.broadcast(input, (0, 1))
        for i, t in enumerate(results):
            self.assertEqual(t.get_device(), i)
            self.assertEqual(t, input)
            if input.is_cuda and input.get_device() == i:  # test not copying on same device
                self.assertEqual(t.data_ptr(), input.data_ptr())
        # test out=
        for inplace in [True, False]:
            if inplace:
                outputs = [torch.empty_like(input, device=0), torch.empty_like(input, device=1)]
            else:
                outputs = [input.cuda(0), torch.empty_like(input, device=1)]
            results = comm.broadcast(input, out=outputs)
            for r, o in zip(results, outputs):
                self.assertIs(r, o)
            for i, t in enumerate(results):
                self.assertEqual(t.get_device(), i)
                self.assertEqual(t, input)
        # test error msg
        with self.assertRaisesRegex(RuntimeError, r"Exactly one of 'devices' and 'out'"):
            comm.broadcast(input, (0, 1), out=outputs)
        with self.assertRaisesRegex(RuntimeError,
                                    r"Expected all output tensors to be CUDA tensors, but output tensor at index 1"):
            comm.broadcast(input, out=[input.cuda(0), input.cpu()])
        with self.assertRaisesRegex(RuntimeError,
                                    r"Expected all output tensors to have same shape as the source .+ at index 1"):
            comm.broadcast(input, out=[input.cuda(0), input.cuda(1).unsqueeze(0)])

    def test_broadcast_cpu(self):
        self._test_broadcast(torch.randn(5, 5))

    def test_broadcast_gpu(self):
        self._test_broadcast(torch.randn(5, 5).cuda())

    def _test_broadcast_coalesced(self, tensors, buffer_size):
        b_tensors = [comm.broadcast(t, (0, 1)) for t in tensors]
        for (_, bt), t in zip(b_tensors, tensors):
            self.assertEqual(bt.get_device(), 1)
            self.assertEqual(bt, t)
            self.assertIsInstance(bt, type(t))

        bc_tensors = comm.broadcast_coalesced(tensors, (0, 1), buffer_size=buffer_size)
        bc_tensors_t = list(zip(*bc_tensors))
        self.assertEqual(b_tensors, bc_tensors_t)
        for (_, bt), (_, bct) in zip(b_tensors, bc_tensors_t):
            self.assertEqual(bt.get_device(), bct.get_device())
            self.assertIsInstance(bct, type(bt))

        # check that tensors on device[0] are returned as-is
        for out_tensors in (b_tensors, bc_tensors_t):
            for inp_t, (out_t, _) in zip(tensors, out_tensors):
                self.assertIs(inp_t, out_t)

        # check that the tensors not on device[0] have different version counters
        # NOTE [ Version Counter in comm.*_coalesced ]
        versions = [t._version for _, t in bc_tensors_t]
        for old_version, (_, t) in zip(versions, bc_tensors_t):
            self.assertEqual(t._version, old_version)
            t.zero_()
            self.assertEqual(t._version, old_version + 1)

    @unittest.skipIf(not TEST_MULTIGPU, "only one GPU detected")
    # Note: fails sometimes on the CI, passes on dual gfx906
    def test_broadcast_coalesced(self):
        numel = 5
        num_bytes = numel * 8
        tensors = [
            make_sparse_tensor(torch.cuda.sparse.DoubleTensor, 1, 2, 3),
            torch.randn(numel).long().cuda(),
            torch.randn(numel).cuda(),
            make_sparse_tensor(torch.cuda.sparse.DoubleTensor, 10, 2, 3),
            make_sparse_tensor(torch.cuda.sparse.DoubleTensor, 5, 2, 3),
            make_sparse_tensor(torch.cuda.sparse.LongTensor, 7, 3, 3),
            make_sparse_tensor(torch.cuda.sparse.FloatTensor, 2, 2, 3),
            torch.randn(numel).long().cuda(),
            torch.randn(numel).long().cuda(),
            make_sparse_tensor(torch.cuda.sparse.LongTensor, 3, 2, 7),
            torch.randn(numel * 2).int().cuda(),  # int is 2x shorter
            torch.randn(numel).cuda(),
        ]
        self._test_broadcast_coalesced(tensors, num_bytes * 5 // 2)

    @unittest.skipIf(not TEST_MULTIGPU, "only one GPU detected")
    def test_broadcast_coalesced_dense_only(self):
        numel = 5
        num_bytes = numel * 8
        tensors = [
            torch.randn(numel).long().cuda(),
            torch.randn(numel).cuda(),
            torch.randn(numel).long().cuda(),
            torch.randn(numel).long().cuda(),
            torch.randn(numel * 2).int().cuda(),  # int is 2x shorter
            torch.randn(numel).cuda(),
        ]
        self._test_broadcast_coalesced(tensors, num_bytes * 5 // 2)

    @unittest.skipIf(not TEST_MULTIGPU, "only one GPU detected")
    def test_broadcast_coalesced_empty_tensors(self):
        tensors = [
            torch.tensor([]).byte().cuda(),
            torch.randn(5).cuda(),
            torch.randn(5).double().cuda()
        ]
        self._test_broadcast_coalesced(tensors, 256)

    @unittest.skipIf(not TEST_MULTIGPU, "only one GPU detected")
    def test_reduce_add(self):
        x = torch.randn(5, 5)
        y = torch.randn(5, 5)
        x_cuda = x.cuda(0)
        y_cuda = y.cuda(1)
        result = comm.reduce_add((x_cuda, y_cuda))
        self.assertEqual(result.get_device(), 0)
        self.assertEqual(result.cpu(), x + y)

    def _test_reduce_add_coalesced(self, tensors, buffer_size):
        dup_tensors = [tensors, [t.cuda(1) for t in tensors]]

        r_tensors = [comm.reduce_add(t) for t in zip(*dup_tensors)]
        for r, t in zip(r_tensors, tensors):
            self.assertEqualTypeString(r, t)
            self.assertEqual(r.coalesce() if r.is_sparse else r, t * 2)

        rc_tensors = comm.reduce_add_coalesced(dup_tensors, buffer_size=buffer_size)
        self.assertEqual(r_tensors, rc_tensors)
        for r, rc in zip(r_tensors, rc_tensors):
            self.assertEqualTypeString(rc, r)

        # Since we have both cuda:0 and cuda:1 inputs, the outputs must be new.
        # We can check that they have different version counters.
        # NOTE [ Version Counter in comm.*_coalesced ]
        versions = [t._version for t in rc_tensors]
        for old_version, t in zip(versions, rc_tensors):
            self.assertEqual(t._version, old_version)
            t.zero_()
            self.assertEqual(t._version, old_version + 1)

    @unittest.skipIf(not TEST_MULTIGPU, "only one GPU detected")
    def test_reduce_add_coalesced(self):
        numel = 5
        num_bytes = numel * 8
        tensors = [
            make_sparse_tensor(torch.cuda.sparse.DoubleTensor, 1, 2, 3),
            torch.randn(numel).long().cuda(),
            torch.randn(numel).cuda(),
            make_sparse_tensor(torch.cuda.sparse.DoubleTensor, 10, 2, 3),
            make_sparse_tensor(torch.cuda.sparse.DoubleTensor, 5, 2, 3),
            make_sparse_tensor(torch.cuda.sparse.LongTensor, 7, 3, 3),
            make_sparse_tensor(torch.cuda.sparse.FloatTensor, 2, 2, 3),
            torch.randn(numel).long().cuda(),
            torch.randn(numel).long().cuda(),
            make_sparse_tensor(torch.cuda.sparse.LongTensor, 3, 2, 7),
            torch.randn(numel * 2).int().cuda(),  # int is 2x shorter
            torch.randn(numel).cuda(),
        ]
        self._test_reduce_add_coalesced(tensors, num_bytes * 5 // 2)

    @unittest.skipIf(not TEST_MULTIGPU, "only one GPU detected")
    def test_reduce_add_coalesced_dense_only(self):
        numel = 5
        num_bytes = numel * 8
        tensors = [
            torch.randn(numel).long().cuda(),
            torch.randn(numel).cuda(),
            torch.randn(numel).long().cuda(),
            torch.randn(numel).long().cuda(),
            torch.randn(numel * 2).int().cuda(),  # int is 2x shorter
            torch.randn(numel).cuda(),
        ]
        self._test_reduce_add_coalesced(tensors, num_bytes * 5 // 2)

    def _test_scatter(self, input, chunk_sizes=None, dim=0):
        if not TEST_MULTIGPU:
            raise unittest.SkipTest("only one GPU detected")
        if chunk_sizes is None:
            ref_chunk_sizes = tuple(repeat(input.size(dim) // 2, 2))
        else:
            ref_chunk_sizes = chunk_sizes

        # test regular
        result = comm.scatter(input, (0, 1), chunk_sizes, dim)
        self.assertEqual(len(result), 2)
        chunk_start = 0
        for i, r in enumerate(result):
            chunk_end = chunk_start + ref_chunk_sizes[i]
            index = [slice(None, None) for _ in range(input.dim())]
            index[dim] = slice(chunk_start, chunk_end)
            self.assertEqual(r, input[tuple(index)], atol=0, rtol=0)
            chunk_start = chunk_end
            if r.device == input.device:
                self.assertEqual(r.data_ptr(), input.data_ptr())  # for target @ same device, a view should be returned

        # test out
        out = [torch.empty_like(t) for t in result]
        result = comm.scatter(input, dim=dim, out=out)
        self.assertEqual(len(result), 2)
        chunk_start = 0
        for i, r in enumerate(result):
            self.assertIs(r, out[i])
            chunk_end = chunk_start + ref_chunk_sizes[i]
            index = [slice(None, None) for _ in range(input.dim())]
            index[dim] = slice(chunk_start, chunk_end)
            self.assertEqual(r, input[tuple(index)], atol=0, rtol=0)
            chunk_start = chunk_end

        # test error msg
        if chunk_sizes is not None:
            with self.assertRaisesRegex(RuntimeError, r"Expected devices and chunk_sizes to be of same length"):
                comm.scatter(input, [0 for _ in range(len(chunk_sizes) + 1)], dim=dim, chunk_sizes=chunk_sizes)
        with self.assertRaisesRegex(RuntimeError, r"'devices' must not be specified"):
            comm.scatter(input, (0, 1), dim=dim, out=out)
        with self.assertRaisesRegex(RuntimeError, r"Expected at least one device to scatter to"):
            comm.scatter(input, (), dim=dim)
        with self.assertRaisesRegex(RuntimeError, r"Expected at least one output tensor to scatter to"):
            comm.scatter(input, dim=dim, out=[])
        with self.assertRaisesRegex(RuntimeError,
                                    r"Expected all output tensors to be CUDA tensors, but output tensor at index 0"):
            comm.scatter(input, dim=dim, out=([out[0].cpu()] + out[1:]))
        with self.assertRaisesRegex(RuntimeError, r"Output tensor at index 0 has incorrect shape"):
            comm.scatter(input, dim=dim, out=([out[0].unsqueeze(0)] + out[1:]))
        with self.assertRaisesRegex(RuntimeError, r"Total size for output tensors along scatter dim \d+ does not match"):
            index = [slice(None, None) for _ in range(input.dim())]
            index[dim] = slice(1, None)
            comm.scatter(input, dim=dim, out=([out[0][tuple(index)]] + out[1:]))

    def test_scatter_cpu(self):
        self._test_scatter(torch.randn(4, 4), dim=0)

    def test_scatter_cpu_dim(self):
        self._test_scatter(torch.randn(4, 4), dim=1)

    def test_scatter_cpu_neg_dim(self):
        self._test_scatter(torch.randn(4, 4), dim=-2)

    def test_scatter_cpu_sizes(self):
        self._test_scatter(torch.randn(6, 4), chunk_sizes=(2, 4))

    def test_scatter_gpu(self):
        self._test_scatter(torch.randn(4, 4).cuda(), dim=0)

    def test_scatter_gpu_dim(self):
        self._test_scatter(torch.randn(4, 4).cuda(), dim=1)

    def test_scatter_gpu_neg_dim(self):
        self._test_scatter(torch.randn(4, 4).cuda(), dim=-2)

    def test_scatter_gpu_sizes(self):
        self._test_scatter(torch.randn(6, 4).cuda(), chunk_sizes=(2, 4))

    def _test_gather(self, dim):
        if not TEST_MULTIGPU:
            raise unittest.SkipTest("only one GPU detected")
        x = torch.randn(2, 5, device=0)
        y = torch.randn(2, 5, device=1)
        expected_size = list(x.size())
        expected_size[dim] += y.size(dim)
        expected_size = torch.Size(expected_size)

        destinations = [None, torch.device('cuda:0'), torch.device('cpu')]
        if torch.cuda.device_count() > 2:
            destinations.append(torch.device('cuda:2'))
        with torch.cuda.device(1):
            for destination in destinations:
                if destination is None:
                    expected_device = torch.device('cuda', torch.cuda.current_device())
                else:
                    expected_device = destination
                for use_out in [True, False]:
                    if use_out:
                        out = torch.empty(expected_size, device=expected_device)
                        result = comm.gather((x, y), dim, out=out)
                        self.assertIs(out, result)
                    else:
                        result = comm.gather((x, y), dim, destination=destination)

                    self.assertEqual(result.device, expected_device)
                    self.assertEqual(result.size(), expected_size)

                    index = [slice(None, None), slice(None, None)]
                    index[dim] = slice(0, x.size(dim))
                    self.assertEqual(result[tuple(index)], x)
                    index[dim] = slice(x.size(dim), x.size(dim) + y.size(dim))
                    self.assertEqual(result[tuple(index)], y)

        # test error msg
        with self.assertRaisesRegex(RuntimeError, r"'destination' must not be specified"):
            comm.gather((x, y), dim, destination='cpu', out=torch.empty(expected_size, device='cpu'))
        with self.assertRaisesRegex(RuntimeError, r"Expected at least one tensor to gather from"):
            comm.gather(())
        with self.assertRaisesRegex(RuntimeError, r"Expected all input tensors to be CUDA tensors, "):
            comm.gather((x.cpu(), y))
        with self.assertRaisesRegex(RuntimeError, r"Expected all input tensors to have the same number of dimensions"):
            comm.gather((x, y.unsqueeze(0)))
        with self.assertRaisesRegex(RuntimeError, r"Input tensor at index 1 has invalid shape"):
            if dim in [0, -2]:
                comm.gather((x, y[:, 1:]), dim=dim)
            elif dim in [1, -1]:
                comm.gather((x, y[1:, :]), dim=dim)

    def test_gather(self):
        self._test_gather(0)

    def test_gather_dim(self):
        self._test_gather(1)

    def test_gather_neg_dim(self):
        self._test_gather(-1)

    @unittest.skipIf(not TEST_MULTIGPU, "only one GPU detected")
    def test_memory_format_scatter_gather(self):
        nhwc = torch.randn((10, 3, 32, 32), device='cpu').contiguous(memory_format=torch.channels_last)
        results = torch.cuda.comm.scatter(nhwc, (0, 1), None, 0)
        for result in results:
            self.assertFalse(result.is_contiguous())
            self.assertTrue(result.is_contiguous(memory_format=torch.channels_last))

        gathered = torch.cuda.comm.gather(results)
        self.assertTrue(gathered.is_contiguous(memory_format=torch.channels_last))


    def test_matmul_device_mismatch(self):
        cpu = torch.rand((10, 10))
        cuda = cpu.cuda()
        with self.assertRaisesRegex(RuntimeError, "Expected all tensors to be on the same device"):
            cpu @ cuda
        with self.assertRaisesRegex(RuntimeError, "Expected all tensors to be on the same device"):
            cuda @ cpu

        for s, m1, m2 in product((cpu, cuda), repeat=3):
            if s.device == m1.device == m2.device:
                torch.addmm(s, m1, m2)
            else:
                with self.assertRaisesRegex(RuntimeError, "Expected all tensors to be on the same device"):
                    torch.addmm(s, m1, m2)

    @unittest.skipIf(not TEST_MULTIGPU, "Test needs multiple GPUs")
    def test_scatter_namedtuple(self):
        # tests ability to scatter namedtuples and retrieve a list where each
        # element is of the expected namedtuple type.
        fields = ("a", "b")
        TestNamedTupleInput_0 = collections.namedtuple("NamedTuple", fields)
        num_gpus = torch.cuda.device_count()
        a = torch.rand(num_gpus * 2, device=0)
        b = torch.rand(num_gpus * 2, device=0)
        a_tensors_for_gpu = [a[2 * i : 2 * i + 2].to(i) for i in range(num_gpus)]
        b_tensors_for_gpu = [b[2 * i : 2 * i + 2].to(i) for i in range(num_gpus)]

        inp = TestNamedTupleInput_0(a, b)
        target_gpus = [torch.device(i) for i in range(num_gpus)]
        scatter_out = scatter_gather.scatter(inp, target_gpus)

        for i, x in enumerate(scatter_out):
            self.assertTrue(isinstance(x, type(inp)))
            self.assertEqual(x._fields, fields)
            expected_a = a_tensors_for_gpu[i]
            expected_b = b_tensors_for_gpu[i]
            self.assertEqual(expected_a, x.a)
            self.assertEqual(expected_b, x.b)

        class TestNamedTupleInput_1(NamedTuple):
            a: torch.tensor
            b: torch.tensor

        a = torch.rand(num_gpus * 2, device=0)
        b = torch.rand(num_gpus * 2, device=0)
        a_tensors_for_gpu = [a[2 * i : 2 * i + 2].to(i) for i in range(num_gpus)]
        b_tensors_for_gpu = [b[2 * i : 2 * i + 2].to(i) for i in range(num_gpus)]
        inp = TestNamedTupleInput_1(a, b)

        scatter_out = scatter_gather.scatter(inp, target_gpus)
        for i, x in enumerate(scatter_out):
            self.assertTrue(isinstance(x, type(inp)))
            self.assertEqual(x._fields, fields)
            expected_a = a_tensors_for_gpu[i]
            expected_b = b_tensors_for_gpu[i]
            self.assertEqual(expected_a, x.a)
            self.assertEqual(expected_b, x.b)

    @unittest.skipIf(not TEST_MULTIGPU, "Test needs multiple GPUs")
    def test_gather_namedtuple(self):
        # tests ability to gather a list of namedtuples and return a namedtuple where each
        # element is of the expected tensor type.
        fields = ['a', 'b']
        TestNamedTupleInput_0 = collections.namedtuple('NamedTuple', fields)

        num_gpus = torch.cuda.device_count()
        a = torch.rand(num_gpus * 2, device=0)
        b = torch.rand(num_gpus * 2, device=1)
        out1 = TestNamedTupleInput_0(a, b)

        a = torch.rand(num_gpus * 2, device=1)
        b = torch.rand(num_gpus * 2, device=0)
        out2 = TestNamedTupleInput_0(a, b)

        outputs = [out1, out2]

        out = scatter_gather.gather(outputs, 'cpu')  # test on CPU
        for i, x in enumerate(out):
            self.assertTrue(isinstance(x, type(out2[-1])))  # x must be a tensor
            cat = torch.cat((outputs[0][i].to('cpu'), outputs[1][i].to('cpu')))
            self.assertTrue(torch.equal(x, cat))

        out = scatter_gather.gather(outputs, 0)  # test on GPU
        for i, x in enumerate(out):
            self.assertTrue(isinstance(x, type(out2[-1])))
            cat = torch.cat((outputs[0][i].to(0), outputs[1][i].to(0)))
            self.assertTrue(torch.equal(x, cat))

        class TestNamedTupleInput_1(NamedTuple):
            a: torch.tensor
            b: torch.tensor

        a = torch.rand(num_gpus * 2, device=0)
        b = torch.rand(num_gpus * 2, device=1)
        out1 = TestNamedTupleInput_1(a, b)

        a = torch.rand(num_gpus * 2, device=1)
        b = torch.rand(num_gpus * 2, device=0)
        out2 = TestNamedTupleInput_1(a, b)

        outputs = [out1, out2]

        out = scatter_gather.gather(outputs, 0)  # test on GPU
        for i, x in enumerate(out):
            self.assertTrue(isinstance(x, type(out2[-1])))
            cat = torch.cat((outputs[0][i].to(0), outputs[1][i].to(0)))
            self.assertTrue(torch.equal(x, cat))

        out = scatter_gather.gather(outputs, 'cpu')  # test on CPU
        for i, x in enumerate(out):
            self.assertTrue(isinstance(x, type(out2[-1])))
            cat = torch.cat((outputs[0][i].to('cpu'), outputs[1][i].to('cpu')))
            self.assertTrue(torch.equal(x, cat))

    @unittest.skipIf(TEST_CUDAMALLOCASYNC, "setContextRecorder not supported by CUDAMallocAsync")
    def test_memory_snapshot(self):
        try:
            torch.cuda.memory.empty_cache()
            torch.cuda.memory._record_memory_history(True)
            x = torch.rand(311, 411, device='cuda')

            # create a bunch of tensors that all will tile into the
            # same segment to  exercise the history merging code
            # 512B is the minimum block size,
            # so we allocate all the tensors to this size to make sure
            # they tile evenly
            tensors = [torch.rand(128, device='cuda') for _ in range(1000)]
            while tensors:
                del tensors[randint(0, len(tensors) - 1)]

            # exercise the history trimming code
            torch.rand(128 * 5, device='cuda')

            ss = torch.cuda.memory._snapshot()
            found_it = False
            for seg in ss['segments']:
                for b in seg['blocks']:
                    if 'history' in b:
                        for h in b['history']:
                            if h['real_size'] == 311 * 411 * 4:
                                self.assertTrue('test_cuda' in h['frames'][0]['filename'])
                                found_it = True
            self.assertTrue(found_it)

            if not IS_WINDOWS:
                with tempfile.NamedTemporaryFile() as f:
                    torch.cuda.memory._save_segment_usage(f.name)
                    with open(f.name, 'r') as f2:
                        self.assertTrue('test_cuda.py' in f2.read())

            del x
            torch.cuda.empty_cache()
            ss = torch.cuda.memory._snapshot()
            self.assertTrue(ss['device_traces'][0][-1]['action'] == 'segment_free')

        finally:
            torch.cuda.memory._record_memory_history(False)

    @unittest.skipIf(TEST_CUDAMALLOCASYNC, "setContextRecorder not supported by CUDAMallocAsync")
    def test_memory_snapshot_with_cpp(self):
        try:
            torch.cuda.memory.empty_cache()
            torch.cuda.memory._record_memory_history(True, _enable_expensive_cpp=True)
            x = torch.rand(311, 411, device='cuda')

            ss = torch.cuda.memory._snapshot()['segments']
            found_it = False
            for seg in ss:
                for b in seg['blocks']:
                    if 'history' in b:
                        for h in b['history']:
                            if h['real_size'] == 311 * 411 * 4:
                                self.assertNotEqual(len(h['cpp_frames']), 0)
                                found_it = True
            self.assertTrue(found_it)

        finally:
            torch.cuda.memory._record_memory_history(False)


    def test_allocator_settings(self):
        def power2_div(size, div_factor):
            pow2 = 1
            while pow2 < size:
                pow2 = pow2 * 2
            if pow2 == size:
                return pow2
            step = pow2 / 2 / div_factor
            ret = pow2 / 2
            while ret < size:
                ret = ret + step
            return ret

        torch.cuda.memory.empty_cache()
        key_allocated = 'active_bytes.all.allocated' if not TEST_CUDAMALLOCASYNC else 'allocated_bytes.all.current'
        key_requested = 'requested_bytes.all.allocated'

        nelems = 21 * 1024 * 1024
        nbytes = 4 * nelems  # floats are 4 bytes

        nelems_big = 100 * 1024 * 1024
        nbytes_big = 4 * nelems_big  # floats are 4 bytes

        start_mem = torch.cuda.memory_stats()[key_allocated]
        torch.cuda.memory._set_allocator_settings("")
        x = torch.rand(nelems, device='cuda')

        # test roundup_power2_divisions single value syntax
        reg_mem = torch.cuda.memory_stats()[key_allocated]
        start_requested = torch.cuda.memory_stats()[key_requested]
        torch.cuda.memory._set_allocator_settings("roundup_power2_divisions:4")
        y = torch.rand(nelems, device='cuda')

        pow2_div4_mem = torch.cuda.memory_stats()[key_allocated]
        current_requested = torch.cuda.memory_stats()[key_requested]

        self.assertTrue(reg_mem - start_mem == nbytes)
        if not TEST_CUDAMALLOCASYNC:
            # not supported with the cudaMallocAsync backend
            self.assertTrue(pow2_div4_mem - reg_mem == power2_div(nbytes, 4))
            self.assertTrue(current_requested - start_requested == nbytes)

        torch.cuda.memory._set_allocator_settings("garbage_collection_threshold:0.5")
        torch.cuda.memory._set_allocator_settings("garbage_collection_threshold:0.5,max_split_size_mb:40")

        # should have reset the power2 divisions now
        torch.cuda.memory.empty_cache()
        start_mem = torch.cuda.memory_stats()[key_allocated]
        z = torch.rand(nelems, device='cuda')
        reg_mem = torch.cuda.memory_stats()[key_allocated]
        self.assertTrue(reg_mem - start_mem == nbytes)

        # roundup_power2_divisions knob array syntax
        torch.cuda.memory.empty_cache()
        torch.cuda.memory._set_allocator_settings(
            "garbage_collection_threshold:0.5,roundup_power2_divisions:[64:8,128:2,256:2,512:2,1024:1,>:1]")
        start_mem = torch.cuda.memory_stats()[key_allocated]
        w = torch.rand(nelems, device='cuda')

        pow2_div8_mem = torch.cuda.memory_stats()[key_allocated]
        if not TEST_CUDAMALLOCASYNC:
            # not supported with the cudaMallocAsync backend
            self.assertTrue(pow2_div8_mem - start_mem == power2_div(nbytes, 8))

        torch.cuda.memory.empty_cache()
        start_mem = torch.cuda.memory_stats()[key_allocated]
        v = torch.rand(nelems_big, device='cuda')

        pow2_div2_mem = torch.cuda.memory_stats()[key_allocated]
        if not TEST_CUDAMALLOCASYNC:
            # not supported with the cudaMallocAsync backend
            self.assertTrue(pow2_div2_mem - start_mem == power2_div(nbytes_big, 2))

        with self.assertRaises(RuntimeError):
            torch.cuda.memory._set_allocator_settings("foo:1,bar:2")

        with self.assertRaises(RuntimeError):
            torch.cuda.memory._set_allocator_settings("garbage_collection_threshold:1.2")

        with self.assertRaises(RuntimeError):
            torch.cuda.memory._set_allocator_settings("max_split_size_mb:2")


    def test_raises_oom(self):
        with self.assertRaises(torch.cuda.OutOfMemoryError):
            torch.empty(1024 * 1024 * 1024 * 1024, device='cuda')

    @unittest.skipIf(IS_WINDOWS, 'Windows CI does not like the load_inline')
    @unittest.skipIf(TEST_CUDAMALLOCASYNC, "setContextRecorder not supported by CUDAMallocAsync")
    def test_cpp_memory_snapshot_pickle(self):
        from torch.utils.cpp_extension import load_inline
        source = """
        #include <torch/csrc/cuda/memory_snapshot.h>
        py::object do_snapshot() {
            std::string data = torch::cuda::_memory_snapshot_pickled();
            return py::bytes(data);
        }
        void record(bool e) {
            torch::cuda::_record_memory_history(e);
        }
        """
        m = load_inline(name='snapshot', cpp_sources=[source], functions=['do_snapshot', 'record'])
        try:
            m.record(True)
            t = torch.rand(311, 411, device='cuda')
            mem = pickle.loads(m.do_snapshot())
            found = False
            for s in mem['segments']:
                for b in s['blocks']:
                    if b['state'] == 'active_allocated' and 'history' in b:
                        history = b['history']
                        if history and history[0]['real_size'] == 311 * 411 * 4:
                            found = True
            last_action = mem['device_traces'][0][-1]
            self.assertTrue(last_action['action'] == 'alloc')
            self.assertTrue(last_action['size'] == 311 * 411 * 4)
            self.assertTrue(found)
        finally:
            m.record(False)

    @unittest.skipIf(TEST_CUDAMALLOCASYNC, "temporarily disabled")
    def test_notifies_oom(self):
        x = False

        def cb(device, alloc, device_alloc, device_free):
            nonlocal x
            x = True
        torch._C._cuda_attach_out_of_memory_observer(cb)
        with self.assertRaises(torch.cuda.OutOfMemoryError):
            torch.empty(1024 * 1024 * 1024 * 1024, device='cuda')
        self.assertTrue(x)


MIN_BLOCK_SIZE = 512
SMALL_SIZE = 1048576
SMALL_BUFFER = 2097152
LARGE_BUFFER = 20971520
MIN_LARGE_ALLOC = 10485760
ROUND_LARGE = 2097152
ROUND_UP_POWER_OF_TWO_INTERVALS = 16

def get_cudagraph_segments(pool_id):
    segments = torch.cuda.memory_snapshot()
    return [segment for segment in segments if segment["segment_pool_id"] == pool_id]

def get_all_cudagraph_segments():
    segments = torch.cuda.memory_snapshot()
    return [segment for segment in segments if segment["segment_pool_id"] != (0, 0)]

def cudagraphify(fn, inputs, pool=None):
    torch.cuda.synchronize()
    stream = torch.cuda.Stream()
    stream.wait_stream(torch.cuda.current_stream())
    with torch.cuda.stream(stream):
        fn(*inputs)
    stream.synchronize()
    torch.cuda.current_stream().wait_stream(stream)
    torch.cuda.synchronize()

    graph = torch.cuda.CUDAGraph()
    with torch.cuda.graph(graph, stream=stream, pool=pool):
        static_outputs = fn(*inputs)

    return graph, static_outputs

def int8_cuda(size):
    return torch.ones([size], device="cuda", dtype=torch.uint8)


def live_blocks(pool_id):
    blocks = 0
    seg = get_cudagraph_segments(pool_id)
    for segment in get_cudagraph_segments(pool_id):
        for block in segment["blocks"]:
            blocks += block["state"] == "active_allocated"
    return blocks


def tensor_metadata(x):
    return {
        "nbytes": x.untyped_storage().nbytes(),
        "data_ptr": x.untyped_storage().data_ptr(),
        "size": x.shape,
        "stride": x.stride(),
        "dtype": x.dtype,
        "device": x.device,
        "storage_offset": x.storage_offset(),
    }


def reconstruct_from_tensor_metadata(metadata):
    s = torch._C._construct_storage_from_data_pointer(
        metadata["data_ptr"], metadata["device"], metadata["nbytes"]
    )
    t = torch.empty([0], device=metadata["device"], dtype=metadata["dtype"])
    t.set_(
        source=s,
        storage_offset=metadata["storage_offset"],
        size=metadata["size"],
        stride=metadata["stride"],
    )
    return t


class TestBlockStateAbsorbtion(TestCase):

    def checkCheckpointedBlock(self, before_block, after_block):
        for field in ("size", "state"):
            self.assertEqual(before_block[field], after_block[field])

    def checkCheckpointedState(self, before_segments, after_segments):
        # after may contain additional segments, but all of the segments in before
        # should be exactly equivalent to after
        after_ptr_to_segment = {segment["address"] : segment for segment in after_segments}

        for before_segment in before_segments:
            self.assertTrue(before_segment["address"] in after_ptr_to_segment)
            after_segment = after_ptr_to_segment[before_segment["address"]]

            for field in ("device", "total_size", "allocated_size", "active_size", "segment_type", "segment_pool_id"):
                self.assertEqual(before_segment[field], after_segment[field])

            self.assertEqual(len(before_segment["blocks"]), len(after_segment["blocks"]))
            for before_block, after_block in zip(before_segment["blocks"], after_segment["blocks"]):
                self.checkCheckpointedBlock(before_block, after_block)

    def checkFunction(self, fn, inputs, pool=None):
        graph, outputs = cudagraphify(fn, inputs, pool=pool)

        pool_id = graph.pool()
        device = outputs[0].device.index

        segments_before_checkpoint = get_cudagraph_segments(pool_id)

        state = torch._C._cuda_getCheckpointState(device, pool_id)
        torch._C._cuda_setCheckpointPoolState(device, state, [], [])

        self.checkCheckpointedState(segments_before_checkpoint, get_cudagraph_segments(pool_id))

    def tearDown(self):
        torch.cuda.synchronize()
        gc.collect()
        torch.cuda.empty_cache()

        self.assertEqual(len(get_all_cudagraph_segments()), 0)

<<<<<<< HEAD
        # Ensure that a failing test won't make others fail
=======
>>>>>>> ff8439ae
        super().tearDown()

    def test_simple(self):

        def foo():
            x = torch.zeros([SMALL_SIZE * 8], device="cuda", dtype=torch.uint8)
            x = x + x
            x1 = int8_cuda(SMALL_SIZE) + int8_cuda(SMALL_SIZE) + int8_cuda(SMALL_SIZE)
            y = int8_cuda(SMALL_SIZE) + x1
            z = int8_cuda(SMALL_SIZE)
            return x, y, z

        self.checkFunction(foo, [])

    def test_allocated_in_middle_of_segment(self):

        def foo():
            small_buffers = [int8_cuda(MIN_BLOCK_SIZE) for _ in range(11)]
            return small_buffers[5].add_(2)

        self.checkFunction(foo, [])

    def test_multiple_middle_allocations(self):

        def foo():
            small_buffers = [int8_cuda(MIN_BLOCK_SIZE) for _ in range(11)]
            return small_buffers[5], small_buffers[8]

        self.checkFunction(foo, [])

    def test_middle_allocations_contiguous(self):
        def foo():
            small_buffers = [int8_cuda(MIN_BLOCK_SIZE) for _ in range(11)]
            return small_buffers[5], small_buffers[6]

        self.checkFunction(foo, [])

    def test_additional_free_following_checkpoint(self):

        def foo():
            return int8_cuda(MIN_BLOCK_SIZE),

        def foo2():
            return int8_cuda(MIN_BLOCK_SIZE),

        graph, outputs = cudagraphify(foo, [])
        pool_id = graph.pool()

        segments_before_checkpoint = get_cudagraph_segments(pool_id)

        state = torch._C._cuda_getCheckpointState(outputs[0].device.index, pool_id)

        graph2, outputs2 = cudagraphify(foo2, [], pool=graph.pool())


        torch._C._cuda_setCheckpointPoolState(outputs[0].device.index, state, outputs2, [])

        del outputs2

        self.checkCheckpointedState(segments_before_checkpoint, get_cudagraph_segments(pool_id))

    def test_additional_free_error(self):
        def foo():
            return int8_cuda(MIN_BLOCK_SIZE),

        def foo2():
            return int8_cuda(MIN_BLOCK_SIZE),

        graph, outputs = cudagraphify(foo, [])
        pool_id = graph.pool()

        segments_before_checkpoint = get_cudagraph_segments(pool_id)

        state = torch._C._cuda_getCheckpointState(outputs[0].device.index, pool_id)

        graph2, outputs2 = cudagraphify(foo2, [], pool=graph.pool())
        with self.assertRaisesRegex(Exception, "being manually freed must be passed"):
            torch._C._cuda_setCheckpointPoolState(outputs[0].device.index, state, [], [])

    def test_tensor_dies_after_checkpoint(self):

        def foo():
            return int8_cuda(MIN_BLOCK_SIZE), int8_cuda(MIN_BLOCK_SIZE)

        graph, outputs = cudagraphify(foo, [])
        pool_id = graph.pool()
        device = outputs[0].device.index

        segments_before_checkpoint = get_cudagraph_segments(pool_id)
        state = torch._C._cuda_getCheckpointState(outputs[0].device.index, pool_id)

        output_data_ptrs = [output.data_ptr() for output in outputs]

        del outputs

        torch._C._cuda_setCheckpointPoolState(device, state, [], [])

        self.assertEqual(live_blocks(pool_id), 2)
        torch._C._cuda_cudaCachingAllocator_raw_delete(output_data_ptrs[0])
        self.assertEqual(live_blocks(pool_id), 1)
        torch._C._cuda_cudaCachingAllocator_raw_delete(output_data_ptrs[1])
        self.assertEqual(live_blocks(pool_id), 0)

    def test_assigning_back_deleter_fns_to_tensor(self):

        def foo(x):
            return int8_cuda(SMALL_BUFFER) + x, int8_cuda(SMALL_BUFFER) + x, int8_cuda(LARGE_BUFFER) + x

        inp = torch.tensor([1], device="cuda")
        graph, outputs = cudagraphify(foo, [inp])
        pool_id = graph.pool()
        graph.replay()

        device = outputs[0].device.index

        for i in range(len(outputs)):
            self.assertTrue(outputs[i].mean(dtype=torch.float) == 2)

        state = torch._C._cuda_getCheckpointState(outputs[0].device.index, pool_id)

        output_ptrs = [output.untyped_storage().data_ptr() for output in outputs]
        ten_metadata = [tensor_metadata(t) for t in outputs]

        self.assertEqual(live_blocks(pool_id), 3)

        del outputs

        self.assertEqual(live_blocks(pool_id), 0)

        reconstructed_tensors = [reconstruct_from_tensor_metadata(metadata) for metadata in ten_metadata]

        for i in range(len(reconstructed_tensors)):
            self.assertTrue(reconstructed_tensors[i].mean(dtype=torch.float) == 2)

        inp.add_(1)
        graph.replay()

        for i in range(len(reconstructed_tensors)):
            self.assertTrue(reconstructed_tensors[i].mean(dtype=torch.float) == 3)

        torch._C._cuda_setCheckpointPoolState(device, state, [], [reconstructed_tensors[0], reconstructed_tensors[1]])

        self.assertEqual(live_blocks(pool_id), 3)

        reconstructed_tensors[0] = None
        self.assertEqual(live_blocks(pool_id), 2)

        reconstructed_tensors[1] = None
        self.assertEqual(live_blocks(pool_id), 1)

        # should not change, we did not pass it in to swap data ptrs
        reconstructed_tensors[2] = None
        self.assertEqual(live_blocks(pool_id), 1)

        torch._C._cuda_cudaCachingAllocator_raw_delete(output_ptrs[2])

        self.assertEqual(live_blocks(pool_id), 0)

    @skipIfNoTorchVision
    def test_resnet(self):
        import torchvision
        m = torchvision.models.resnet50()
        m.eval()
        m = m.cuda()

        inp = torch.rand([1, 3, 255, 255], device="cuda")
        self.checkFunction(m, [inp])


instantiate_parametrized_tests(TestCuda)

if __name__ == '__main__':
    run_tests()<|MERGE_RESOLUTION|>--- conflicted
+++ resolved
@@ -5248,10 +5248,6 @@
 
         self.assertEqual(len(get_all_cudagraph_segments()), 0)
 
-<<<<<<< HEAD
-        # Ensure that a failing test won't make others fail
-=======
->>>>>>> ff8439ae
         super().tearDown()
 
     def test_simple(self):
