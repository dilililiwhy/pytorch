# -*- coding: utf-8 -*-
# Owner(s): ["oncall: jit"]

from torch._C import _disabled_torch_function_impl
import torch.fx
import torch.nn.functional as F
from torch.testing._internal.common_utils import run_tests, TestCase, skipIfTorchDynamo, \
    IS_WINDOWS, parametrize, instantiate_parametrized_tests
import unittest
import torch
import operator
import itertools
import contextlib
import math
<<<<<<< HEAD
=======
import atexit
import os
import copy
>>>>>>> 6b723d95
from torch.utils._pytree import tree_map
from torch.fx.experimental import symbolic_shapes
from torch.fx.experimental.proxy_tensor import make_fx
from torch.fx.experimental.symbolic_shapes import SymNode, \
    FloorDiv, ShapeEnv, sym_sqrt, sym_int, sym_float, to_node, GuardOnDataDependentSymNode, \
    guard_bool, guard_int, guard_float
from torch.utils._python_dispatch import TorchDispatchMode
from torch import SymBool, SymInt, SymFloat

aten = torch.ops.aten

try:
    import sympy
    # TODO(jansel): these tests fail on windows
    HAS_SYMPY = not IS_WINDOWS
except ImportError:
    HAS_SYMPY = False
skipIfNoSympy = unittest.skipIf(not HAS_SYMPY, "no sympy")


meta_funcs = {}


def register_meta(op):
    def decorator(f):
        def add_func(op):
            meta_funcs[op] = f
        tree_map(add_func, op)
        return f
    return decorator


@register_meta([aten.add.Tensor, aten.sub.Tensor])
def binary_meta(a, b):
    return a.new_empty(a.shape)


@register_meta(aten.cat.default)
def cat_meta(tensors, dim=0):
    concat_length = 0
    shape = tensors[0].shape
    for tensor in tensors:
        for idx, (common_length, length) in enumerate(zip(shape, tensor.shape)):
            if idx == dim:
                concat_length = concat_length + length
            else:
                assert length == common_length
    new_shape = list(shape)
    new_shape[dim] = concat_length
    return tensors[0].new_empty(new_shape)


@register_meta([aten.narrow_copy.default])
def narrow_copy_symint_meta(a, dim, start, length, **kwargs):
    shape = []
    for i, x in enumerate(a.shape):
        if i == dim:
            shape.append(length)
        else:
            shape.append(x)
    return a.new_empty(tuple(shape))


@register_meta([aten.expand.default])
def expand_symint_meta(a, size, implicit=False):
    return a.new_empty(size)


def create_contiguous(shape):
    strides = [1]
    for dim in reversed(shape[:-1]):
        strides.append(dim * strides[-1])
    return list(reversed(strides))


class FakeSymbolicTensor(torch.Tensor):
    @staticmethod
    def __new__(cls, sym_shape, sym_strides, dtype, layout, requires_grad, device, storage_offset=0):
        # TODO: this is wrong in general
        sym_stride = create_contiguous(sym_shape)
        r = torch.Tensor._make_wrapper_subclass(
            cls, sym_shape,
            sym_stride, storage_offset,
            dtype=dtype, layout=layout, requires_grad=requires_grad,
            device=device,
        )
        return r

    __torch_function__ = _disabled_torch_function_impl

    def new_empty(self, shape):
        return FakeSymbolicTensor(shape, None, self.dtype, self.layout, self.requires_grad, self.device)

    @classmethod
    def __torch_dispatch__(cls, func_overload, types, args=(), kwargs=None):
        if func_overload in meta_funcs:
            return meta_funcs[func_overload](*args, **kwargs)

        if func_overload == torch.ops.aten.new_empty.default:
            self = args[0]
            shape = args[1]
            return FakeSymbolicTensor(shape, self.stride(), self.dtype, self.layout, self.requires_grad, self.device)

        raise RuntimeError(f"operator {func_overload} not supported")


def create_symbolic_tensor(name, arg, shape_env):
    from torch._dynamo.source import ConstantSource
    sym_shapes, sym_strides, sym_storage_offset = \
        shape_env.create_symbolic_sizes_strides_storage_offset(arg, source=ConstantSource(name))
    return FakeSymbolicTensor(sym_shapes, sym_strides, arg.dtype, arg.layout, arg.requires_grad, arg.device, sym_storage_offset)

def create_symint(shape_env, i):
    from torch._dynamo.source import ConstantSource
    return shape_env.create_symintnode(
        shape_env.create_symbol(i, source=ConstantSource(f"__testing_only{len(shape_env.var_to_val)}"))
    )

@skipIfTorchDynamo("Creating ShapeEnv fails for confusing reasons (also we never expect dynamo to see code like this)")
class TestPySymInt(TestCase):

    @skipIfNoSympy
    def test_arith_ops(self):
        shape_env = ShapeEnv()
        symints = []
        for i in range(2, 5):
            symints.append((i, create_symint(shape_env, i)))

        ops = [operator.add, operator.sub, operator.floordiv, operator.mul, operator.mod]

        for op in ops:
            for args in itertools.permutations(symints, 2):
                if not isinstance(args[0][1], int) and ((op != operator.mod or op != operator.floordiv) and args[1][0] != 0):
                    self.assertTrue(op(args[0][1], args[1][1]) == op(args[0][0], args[1][0]))


    @skipIfNoSympy
    def test_reverse_arith_ops(self):
        shape_env = ShapeEnv()

        a = create_symint(shape_env, 2)
        self.assertTrue(5 // a == 5 // 2)

        a = create_symint(shape_env, 2)
        self.assertTrue(5 * a == 5 * 2)


    @skipIfNoSympy
    def test_roundtrip(self):
        shape_env = ShapeEnv()
        x = create_symbolic_tensor("x", torch.randn(5, 4, 3), shape_env)

        self.assertTrue(not isinstance(x.shape[0], SymNode))
        self.assertTrue(isinstance(x.shape[0], SymInt))

        self.assertTrue(x.shape[0] == 5)
        self.assertTrue(x.shape[1] == 4)
        self.assertTrue(x.shape[2], 3)

        self.assertTrue(x.size()[0], 5)
        self.assertTrue(x.size()[1], 4)
        self.assertTrue(isinstance(x.size()[1], SymInt))
        self.assertTrue(x.size()[2] == 3)

        self.assertTrue(x.size(0) == 5)
        self.assertTrue(x.size(1) == 4)
        self.assertTrue(x.size(2) == 3)
        self.assertTrue(isinstance(x.size(2), SymInt))

        y = create_symbolic_tensor("y", torch.randn(5, 4, 3)[1:], shape_env)
        self.assertTrue(isinstance(y.storage_offset(), SymInt))
        self.assertTrue(y.storage_offset() == 12)

    @skipIfNoSympy
    def test_binary(self):
        shape_env = ShapeEnv()
        x = create_symbolic_tensor("x", torch.randn(5, 4, 3), shape_env)
        y = create_symbolic_tensor("y", torch.randn(5, 4, 3), shape_env)

        z = x + y
        self.assertTrue(z.shape[0] == 5)
        self.assertTrue(z.shape[1] == 4)
        self.assertTrue(z.shape[2] == 3)

        # broadcasting
        y = create_symbolic_tensor("y2", torch.randn(1, 4, 1), shape_env)
        z = x + y
        self.assertTrue(z.shape[0] == 5)
        self.assertTrue(z.shape[1] == 4)
        self.assertTrue(z.shape[2] == 3)

    @skipIfNoSympy
    def test_symint_args(self):
        shape_env = ShapeEnv()
        x = create_symbolic_tensor("x", torch.randn(5, 4, 3), shape_env)
        y = create_symbolic_tensor("y", torch.randn(5, 4, 1), shape_env)
        LAST_DIM = 2
        z = x.narrow_copy(LAST_DIM, 0, y.shape[LAST_DIM])
        self.assertTrue(z.shape[2] == y.shape[2])

        # arithmetic expr with two symints
        z = x.narrow_copy(LAST_DIM, 0, x.shape[LAST_DIM] - y.shape[LAST_DIM])
        self.assertTrue(z.shape[2] == 2)

        # arithmetic expr with a symint and python int
        z = x.narrow_copy(LAST_DIM, 0, x.shape[LAST_DIM] - 1)
        self.assertTrue(z.shape[2] == 2)

    @skipIfNoSympy
    def test_symint_vargs(self):
        shape_env = ShapeEnv()
        x = create_symbolic_tensor("x", torch.randn(5, 4, 3), shape_env)
        y = create_symbolic_tensor("y", torch.randn(1, 4, 1), shape_env)

        # varargs
        z = y.expand(x.shape[0], y.shape[1], x.shape[2])
        self.assertTrue(z.shape[0] == 5)
        self.assertTrue(z.shape[1] == 4)
        self.assertTrue(z.shape[2] == 3)

        # shape list
        z = y.expand((x.shape[0], y.shape[1], x.shape[2]))
        self.assertTrue(z.shape[0] == 5)
        self.assertTrue(z.shape[1] == 4)
        self.assertTrue(z.shape[2] == 3)

        # mixed python symints and ints
        z = y.expand(x.shape[0], y.shape[1], 3)
        self.assertTrue(z.shape[0] == 5)
        self.assertTrue(z.shape[1] == 4)
        self.assertTrue(z.shape[2] == 3)

        # mixed python symints and ints in a list
        z = y.expand((x.shape[0], y.shape[1], 3))
        self.assertTrue(z.shape[0] == 5)
        self.assertTrue(z.shape[1] == 4)
        self.assertTrue(z.shape[2] == 3)

        # mixed python symints and ints
        z = y.expand(5, y.shape[1], x.shape[2])
        self.assertTrue(z.shape[0] == 5)
        self.assertTrue(z.shape[1] == 4)
        self.assertTrue(z.shape[2] == 3)

        # mixed python ints and symints in a list
        z = y.expand((5, y.shape[1], x.shape[2]))
        self.assertTrue(z.shape[0] == 5)
        self.assertTrue(z.shape[1] == 4)
        self.assertTrue(z.shape[2] == 3)

        z = y.expand((y.shape[1],))
        z = y.expand(y.shape[1])

    @skipIfNoSympy
    def test_stride(self):
        shape_env = ShapeEnv()
        x = create_symbolic_tensor("x", torch.randn(5, 5), shape_env)
        self.assertIsInstance(x.stride()[0], SymInt)

    @skipIfNoSympy
    def test_size_expressions(self):
        shape_env = ShapeEnv()
        x = create_symbolic_tensor("x", torch.randn(5), shape_env)
        expand_x = x.expand(x.shape[0], x.shape[0])
        if expand_x.shape[0] > 3:
            result = expand_x + expand_x
        else:
            result = expand_x + expand_x

        gt_op, _bt = shape_env.guards[-1]
        self.assertTrue(isinstance(gt_op, sympy.core.relational.StrictGreaterThan))
        self.assertTrue(str(x.shape[0]), str(gt_op.args[0]))
        self.assertTrue(str(expand_x.shape[1]), str(x.shape[0]))
        self.assertTrue(str(expand_x.shape[1]), str(result.shape[0]))

    @skipIfNoSympy
    def test_numel(self):
        shape_env = ShapeEnv()
        x = create_symbolic_tensor("x", torch.randn(5), shape_env)
        self.assertIsInstance(x.numel(), torch.SymInt)
        self.assertIsInstance(torch.numel(x), torch.SymInt)

        x = torch.rand(3, 3)
        self.assertIsInstance(x.numel(), int)
        self.assertIsInstance(torch.numel(x), int)

    @skipIfNoSympy
    def test_int_to_float(self):
        shape_env = ShapeEnv()
        x = create_symbolic_tensor("x", torch.randn(5), shape_env)
        r = sym_float(x.shape[0])
        self.assertIsInstance(r, torch.SymFloat, msg=type(r))

    @skipIfNoSympy
    def test_aten_ops(self):

        shape_env = ShapeEnv()
        x = create_symbolic_tensor("x", torch.randn(5), shape_env)
        torch.ops.aten.narrow_copy.default(x, 0, 0, x.shape[0])

        shape_env = ShapeEnv()
        x = create_symbolic_tensor("x2", torch.randn(5, 4, 3), shape_env)
        torch.ops.aten.expand.default(x, [x.shape[0], x.shape[1], x.shape[2]])

    def test_fx_trace_intlist(self):
        class CustomModule(torch.nn.Module):
            def forward(self, x):
                bs, c, h, w = x.shape
                return F.pad(x, (0, w % 2, 0, h % 2, 0, 0))

        m = CustomModule()
        x = torch.rand(1, 3, 4, 4)
        # should not TypeError: pad(): argument 'pad' (position 2) must be
        # tuple of ints, not tuple
        torch.fx.symbolic_trace(m)

    @skipIfNoSympy
    def test_meta_symint(self):
        shape_env = ShapeEnv()
        a0 = create_symint(shape_env, 2)
        r = torch.empty(a0, device='meta')
        self.assertIsInstance(r.shape[0], SymInt)

    @skipIfNoSympy
    def test_guard_int(self):
        shape_env = ShapeEnv()
        a0 = create_symint(shape_env, 2)
        self.assertEqual(guard_int(a0), 2)
        self.assertExpectedInline(str(shape_env.guards[0][0]), """Eq(s0, 2)""")

    @skipIfNoSympy
    def test_sym_int(self):
        shape_env = ShapeEnv()
        a0 = create_symint(shape_env, 5)
        r = sym_int(a0)
        self.assertEqual(r, 5)
        self.assertIsInstance(r, torch.SymInt, msg=type(r))
        self.assertExpectedInline(str(shape_env.guards[0][0]), """Eq(s0, 5)""")

        a1 = create_symint(shape_env, 7)
        r = sym_int(a1 / 2)
        self.assertEqual(guard_int(r), 3)
        self.assertIsInstance(r, torch.SymInt, msg=type(r))
        self.assertExpectedInline(str(shape_env.guards[1][0]), """Eq(floor(s1/2), 3)""")

        a2 = create_symint(shape_env, -3)
        r = sym_int(a2 / 2)
        self.assertEqual(guard_int(r), -1)
        self.assertIsInstance(r, torch.SymInt, msg=type(r))
        self.assertExpectedInline(str(shape_env.guards[2][0]), """Eq(ceiling(-s2/2), -1)""")

    @skipIfNoSympy
    def test_sym_sqrt(self):
        shape_env = ShapeEnv()
        a0 = create_symint(shape_env, 4)
        r = sym_sqrt(a0)
        self.assertEqual(r, 2)
        self.assertIsInstance(r, torch.SymFloat, msg=type(r))
        self.assertExpectedInline(str(shape_env.guards[0][0]), """Eq(sqrt(s0), 2)""")

    @skipIfNoSympy
    def test_sym_floor(self):
        shape_env = ShapeEnv()
        a0 = create_symint(shape_env, 5)
        r = math.floor(a0 / 2)
        self.assertEqual(r, 2)
        self.assertIsInstance(r, torch.SymInt, msg=type(r))
        self.assertExpectedInline(str(shape_env.guards[0][0]), """Eq(floor(s0/2), 2)""")

    @skipIfNoSympy
    def test_int_conversion(self):
        shape_env = ShapeEnv()
        a0 = create_symint(shape_env, 2)
        self.assertRaisesRegex(RuntimeError, "Trying to extract", lambda: int(a0))

    @skipIfNoSympy
    def test_data_dependent_guard(self):
        shape_env = ShapeEnv()
        s0 = shape_env.create_unbacked_symint()
        self.assertRaises(GuardOnDataDependentSymNode, lambda: bool(s0 == 0))

    @skipIfNoSympy
    def test_non_overlapping_and_dense(self):
        shape_env = ShapeEnv()
        a0 = create_symint(shape_env, 5)
        r = torch.empty_strided((a0, 7), (1, a0), device='meta')
        self.assertTrue(torch.ops.aten.is_non_overlapping_and_dense.default(r))

    @skipIfNoSympy
    def test_symint_as_scalar(self):
        shape_env = ShapeEnv()
        a0 = create_symint(shape_env, 2)

        sym_int_encountered = False

        class TestSymInt(TorchDispatchMode):
            def __torch_dispatch__(self, func, types, args=(), kwargs=None):
                assert func == torch.ops.aten.add.Tensor

                nonlocal sym_int_encountered
                # WARNING: do not do identity tests on the outer
                # SymInt/SymFloat, they are NOT STABLE
                sym_int_encountered = kwargs["alpha"].node is a0.node
                kwargs["alpha"] = 0
                return func(*args)

        x = torch.rand([4, 4])
        with TestSymInt():
            y = torch.add(x, x, alpha=a0)

        self.assertTrue(sym_int_encountered)

    @skipIfNoSympy
    def test_deepcopy(self):
        shape_env = ShapeEnv()
        a0 = create_symint(shape_env, 2)
        assert a0 < 4
        new_shape_env = copy.deepcopy(shape_env)
        self.assertEqual(len(new_shape_env.guards), 1)

    @skipIfNoSympy
    def test_print_readable_with_symints(self):
        def f(a, b):
            dim0 = a.shape[0] + b.shape[0]
            dim1 = a.shape[1] + b.shape[1]
            d = a.new_empty(dim0, dim1)
            d = torch.ops.aten.native_dropout(d, 0.5, train=True)
            return d

        fx_g = make_fx(f, tracing_mode="symbolic")(torch.randn(5, 3), torch.randn(4, 3))
        out = fx_g.print_readable(print_output=False)

        self.assertExpectedInline(out.strip(), """\
class f(torch.nn.Module):
    def forward(self, a_1: f32[s0, s1], b_1: f32[s2, s1]):
        # No stacktrace found for following nodes
        sym_size: Sym(s0) = torch.ops.aten.sym_size(a_1, 0)
        sym_size_1: Sym(s2) = torch.ops.aten.sym_size(b_1, 0)
        add: Sym(s0 + s2) = sym_size + sym_size_1;  sym_size = sym_size_1 = None
        sym_size_2: Sym(s1) = torch.ops.aten.sym_size(a_1, 1)
        sym_size_3: Sym(s1) = torch.ops.aten.sym_size(b_1, 1);  b_1 = None
        add_1: Sym(2*s1) = sym_size_2 + sym_size_3;  sym_size_2 = sym_size_3 = None
        new_empty: f32[s0 + s2, 2*s1] = torch.ops.aten.new_empty.default(a_1, [add, add_1], dtype = torch.float32, layout = torch.strided, device = device(type='cpu'), pin_memory = False);  a_1 = add = add_1 = None
        native_dropout = torch.ops.aten.native_dropout.default(new_empty, 0.5, True);  new_empty = None
        getitem: f32[s0 + s2, 2*s1] = native_dropout[0]
        getitem_1: b8[s0 + s2, 2*s1] = native_dropout[1];  native_dropout = None
        return (getitem, getitem_1)""")  # noqa: B950

@skipIfTorchDynamo("Creating ShapeEnv fails for confusing reasons (also we never expect dynamo to see code like this)")
class TestSymNumberMagicMethods(TestCase):
    def _do_test(self, fn, inp1, inp2, shape_env, is_unary_fn):
        # Helper function
        seed_node = (create_symint(shape_env, 1) / 1.).node
        bool_seed_node = (create_symint(shape_env, 1) == 1).node

        def get_sym_inp(inp):
            # NB: this must come before int
            if isinstance(inp, bool):
                return torch.SymBool(to_node(bool_seed_node, inp))
            elif isinstance(inp, int):
                return torch.SymInt(to_node(seed_node, inp))
            else:
                return torch.SymFloat(to_node(seed_node, inp))

        def maybe_xfail(inp1, inp2):
            if fn == "sym_sqrt" and inp1 < 0 and type(inp1) in (SymFloat, SymInt):
                # TypeError: Cannot convert complex to float
                return self.assertRaises((TypeError,))
            elif fn == "sym_sqrt" and inp1 < 0:
                # ValueError: math domain error
                return self.assertRaises((ValueError,))
            elif fn in ("truediv", "floordiv", "mod") and inp2 == 0:
                # ZeroDivisionError: division by zero
                return self.assertRaises((ZeroDivisionError,))
            elif fn == "pow" and inp1 == 0 and inp2 < 0:
                # ZeroDivisionError: 0.0 cannot be raised to a negative power
                return self.assertRaises((ZeroDivisionError,))
            elif fn == "pow" and inp1 < 0 and inp2 in (2.5, -2.5) and (
                type(inp1) in (SymFloat, SymInt) or
                type(inp2) in (SymFloat, SymInt)
            ):
                # Complex result, which we do not support:
                # TypeError: Cannot convert complex to float
                return self.assertRaises((TypeError,))
            else:
                return contextlib.nullcontext()

        if fn in symbolic_shapes.magic_methods_on_math:
            lambda_apply = getattr(math, fn)
        elif fn in symbolic_shapes.magic_methods_on_submodule:
            lambda_apply = getattr(symbolic_shapes, fn)
        elif fn in symbolic_shapes.magic_methods_on_operator_with_trailing_underscore:
            lambda_apply = getattr(operator, f"{fn}_")
        else:
            lambda_apply = getattr(operator, fn)

        def guard_fn(v):
            try:
                if type(v) in (SymBool, bool):
                    return guard_bool(v)
                elif type(v) in (SymFloat, float):
                    return guard_float(v)
                else:  # SymInt, int
                    return guard_int(v)
            except Exception as e:
                raise e

        # Get reference result
        with maybe_xfail(inp1, inp2):
            if is_unary_fn:
                ref_out = lambda_apply(inp1)
            else:
                ref_out = lambda_apply(inp1, inp2)

        # Symified first arg
        sym_inp1 = get_sym_inp(inp1)
        with maybe_xfail(sym_inp1, inp2):
            if is_unary_fn:
                out = lambda_apply(sym_inp1)
            else:
                out = lambda_apply(sym_inp1, inp2)
            out = guard_fn(out)
            self.assertEqual(out, ref_out)

        if is_unary_fn:
            return

        # Symified second arg
        sym_inp2 = get_sym_inp(inp2)
        with maybe_xfail(inp1, sym_inp2):
            out = lambda_apply(inp1, sym_inp2)
            out = guard_fn(out)
            self.assertEqual(out, ref_out)

        # Symified both args
        with maybe_xfail(sym_inp1, sym_inp2):
            out = lambda_apply(sym_inp1, sym_inp2)
            out = guard_fn(out)
            self.assertEqual(out, ref_out)


    @parametrize("fn", list(symbolic_shapes.magic_methods.keys()))
    def test_bool_method(self, fn):
        if fn not in symbolic_shapes.bool_magic_methods:
            self.skipTest(f"{fn} is non-bool")

        is_unary_fn = fn in symbolic_shapes.unary_magic_methods
        shape_env = ShapeEnv()
        self._do_test(fn, True, False, shape_env, is_unary_fn)


    @parametrize("fn", list(symbolic_shapes.magic_methods.keys()))
    @parametrize("first_type", ["int", "float"])
    @parametrize("second_type", ["int", "float"])
    def test_method(self, fn, first_type, second_type):
        if first_type == "float":
            # TODO: Hmm, this looks like we skip all floats
            self.skipTest(f"{fn} is not a float magic method")

        is_unary_fn = fn in symbolic_shapes.unary_magic_methods
        # Second argument is ignored for unary function. So only run for one type
        if is_unary_fn and second_type == "float":
            self.skipTest(f"{fn} is unary and already tested")

        if fn in symbolic_shapes.bool_magic_methods:
            self.skipTest(f"{fn} is bool")

        # Only floats here since these will be converted to int if necessary.
        # We also ignore complex and bool.
        values = (
            0.0,
            1.0,
            2.5,
        )

        neg_values = tuple(-x for x in values)

        for inp1, inp2 in itertools.chain(
            itertools.product(values, values),
            itertools.product(values, neg_values),
            itertools.product(neg_values, values),
            itertools.product(neg_values, neg_values),
        ):
            if first_type == "int":
                inp1 = int(inp1)
            if second_type == "int":
                inp2 = int(inp2)

            shape_env = ShapeEnv()

            self._do_test(fn, inp1, inp2, shape_env, is_unary_fn)

instantiate_parametrized_tests(TestSymNumberMagicMethods)

class TestFloorDiv(TestCase):
    @staticmethod
    def python_floordiv(x, y):
        return x // y

    @staticmethod
    def torch_floordiv(x, y):
        # Note: we fully evaluate here since FloorDiv might not always do
        # that.
        shape_env = ShapeEnv()
        return shape_env.evaluate_expr(FloorDiv(x, y))

    @staticmethod
    def yield_test_cases(values, negate=True):
        for x, y in values:
            yield (x, y)
            if negate:
                yield (-x, y)
                yield (x, -y)
                yield (-x, -y)

    @skipIfNoSympy
    def test_floordiv_float_int(self):
        values = (
            (2.5, 2.1),
            (2.1, 2.5),
            (2.0, 2.1),
            (7, 2.5),
            (2.1, 7),
            (7, 2),
        )

        for x, y in TestFloorDiv.yield_test_cases(values):
            self.assertEqual(TestFloorDiv.python_floordiv(x, y), TestFloorDiv.torch_floordiv(x, y))

    @skipIfNoSympy
    def test_floordiv_bool(self):
        values = (
            (False, True),
            (True, 2.5),
            (2.5, True),
            (False, 7),
            (7, True),
        )

        for x, y in TestFloorDiv.yield_test_cases(values, negate=False):
            # Compares to int since our FloorDiv has no bool support
            self.assertEqual(TestFloorDiv.python_floordiv(x, y), TestFloorDiv.torch_floordiv(int(x), int(y)))
            # Tests that our impl throws
            self.assertRaisesRegex(
                TypeError,
                (rf"unsupported operand type\(s\) for //: "
                 rf"'{type(sympy.sympify(x)).__name__}' and '{type(sympy.sympify(y)).__name__}'"
                 rf", expected integer or real"),
                lambda: TestFloorDiv.torch_floordiv(x, y))

    @skipIfNoSympy
    def test_floordiv_complex(self):
        values = (
            (1.5 + 2.5j, 1.3 + 3.5j),
            (1.5 + 2.5j, 2.5),
            (2.5, 1.5 + 2.5j),
            (1.5 + 2.5j, 7),
            (7, 1.5 + 2.5j),
        )

        for x, y in TestFloorDiv.yield_test_cases(values):
            # We don't test error messages to avoid depending on Python
            # interpreter version
            self.assertRaises(TypeError, lambda: TestFloorDiv.python_floordiv(x, y))
            self.assertRaisesRegex(
                TypeError,
                (rf"unsupported operand type\(s\) for //: "
                 rf"'{type(sympy.sympify(x)).__name__}' and '{type(sympy.sympify(y)).__name__}'"
                 rf", expected integer or real"),
                lambda: TestFloorDiv.torch_floordiv(x, y))

    @skipIfNoSympy
    def test_floordiv_div_by_zero(self):
        values = (
            (2.5, 0),
            (2.1, 0.0),
            (2.3, sympy.Symbol("s", zero=True)),
        )

        for x, y in TestFloorDiv.yield_test_cases(values, negate=False):
            # We don't test error messages to avoid depending on Python
            # interpreter version
            if type(y) is not sympy.Symbol:
                self.assertRaises(ZeroDivisionError, lambda: TestFloorDiv.python_floordiv(x, y))
            self.assertRaisesRegex(
                ZeroDivisionError,
                "division by zero",
                lambda: TestFloorDiv.torch_floordiv(x, y))

    @skipIfNoSympy
    def test_floordiv_zero_base(self):
        values = (
            (0, 2.5),
            (0.0, 2.1),
            (sympy.Symbol("s", zero=True), 2.3),
        )

        for x, y in TestFloorDiv.yield_test_cases(values, negate=False):
            if type(x) is not sympy.Symbol:
                self.assertEqual(TestFloorDiv.python_floordiv(x, y), TestFloorDiv.torch_floordiv(x, y))
            else:
                self.assertEqual(0, TestFloorDiv.torch_floordiv(x, y))

    @skipIfNoSympy
    def test_floordiv_div_by_one(self):
        values = (
            (2.5, 1),
            (2.1, 1.0),
            (2, 1.0),
            (2, 1),
        )

        for x, y in TestFloorDiv.yield_test_cases(values):
            self.assertEqual(TestFloorDiv.python_floordiv(x, y), TestFloorDiv.torch_floordiv(x, y))

    @skipIfNoSympy
    def test_floordiv_simplify(self):
        # Tests how we simplify or evaluate FloorDiv without free variables
        shape_env = ShapeEnv()
        result = 21
        exprs = (
            7 * FloorDiv(6, 2),
            7 * FloorDiv(6.28, 2),
            7 * FloorDiv(6.28, 2.0),
            7 * FloorDiv(6.28, (FloorDiv(6.28, 3.14))),
        )

        for expr in exprs:
            self.assertEqual(expr, result)
            self.assertEqual(expr.doit(deep=False), result)
            self.assertEqual(expr.doit(deep=True), result)
            self.assertEqual(sympy.simplify(expr), result)
            self.assertEqual(shape_env.simplify(expr), result)
            self.assertEqual(shape_env.evaluate_expr(expr), result)

    @skipIfNoSympy
    def test_floordiv_assumptions(self):
        # We define two Symbols (with different names) for each type to make
        # sure the behavior is consistent regardless of whether both arguments
        # are the same object or not.
        cases = (
            sympy.Symbol("i1", integer=True),
            sympy.Symbol("i2", integer=True),
            sympy.Symbol("r1", real=True),
            sympy.Symbol("r2", real=True),
            sympy.Symbol("c1", complex=True, real=False, integer=False),
            sympy.Symbol("c2", complex=True, real=False, integer=False),
            sympy.Symbol("s1"),
            sympy.Symbol("s2"),
        )

        for base, divisor in itertools.product(cases, repeat=2):
            def op():
                return FloorDiv(base, divisor)

            def is_complex(x):
                return x.is_integer is False and x.is_real is False and x.is_complex

            if is_complex(base) or is_complex(divisor):
                self.assertRaisesRegex(
                    TypeError,
                    (r"unsupported operand type\(s\) for //: 'Symbol' and 'Symbol',"
                     r" expected integer or real"),
                    op)
                continue

            op = op()

            # In regular Python, x//x == 1.0 if x is a float, but FloorDiv
            # always returns an integer 1 when both args are the same object.
            # This even works for Symbols with no assumptions specified.
            if base is divisor:
                self.assertTrue(op.is_integer)
                self.assertTrue(op.is_real)
            elif base.is_integer and divisor.is_integer:
                self.assertTrue(op.is_integer)
                self.assertTrue(op.is_real)
            else:
                self.assertEqual(op.is_integer, None)
                self.assertTrue(op.is_real)

if __name__ == '__main__':
    run_tests()<|MERGE_RESOLUTION|>--- conflicted
+++ resolved
@@ -12,12 +12,7 @@
 import itertools
 import contextlib
 import math
-<<<<<<< HEAD
-=======
-import atexit
-import os
 import copy
->>>>>>> 6b723d95
 from torch.utils._pytree import tree_map
 from torch.fx.experimental import symbolic_shapes
 from torch.fx.experimental.proxy_tensor import make_fx
