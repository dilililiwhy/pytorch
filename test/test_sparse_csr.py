# Owner(s): ["module: sparse"]

import torch
import random
import itertools
import unittest
import functools
from torch.testing import make_tensor
from torch.testing._internal.common_cuda import SM53OrLater, SM80OrLater, TEST_CUSPARSE_GENERIC
from torch.testing._internal.common_utils import \
    (TEST_WITH_ROCM, TEST_SCIPY, TEST_NUMPY, TEST_MKL, IS_WINDOWS, TestCase, run_tests, load_tests, coalescedonoff, parametrize,
     subtest)
from torch.testing._internal.common_device_type import \
    (ops, instantiate_device_type_tests, dtypes, OpDTypes, dtypesIfCUDA, onlyCPU, onlyCUDA, skipCUDAIfNoSparseGeneric,
     precisionOverride, skipMeta, skipCUDAIf, skipCUDAIfRocm, skipCPUIfNoMklSparse, skipCUDAIfRocmVersionLessThan)
from torch.testing._internal.common_methods_invocations import \
    (op_db, sparse_csr_unary_ufuncs, ReductionOpInfo)
from torch.testing._internal.common_cuda import _get_torch_cuda_version, CUDA11OrLater, TEST_CUDA
from torch.testing._internal.common_dtype import (
    floating_types, all_types_and_complex_and, floating_and_complex_types, floating_types_and,
    all_types_and_complex, floating_and_complex_types_and
)
from test_sparse import CUSPARSE_SPMM_COMPLEX128_SUPPORTED

if TEST_SCIPY:
    import scipy.sparse as sp

if TEST_NUMPY:
    import numpy as np
# load_tests from torch.testing._internal.common_utils is used to automatically filter tests for
# sharding on sandcastle. This line silences flake warnings
load_tests = load_tests

no_mkl_sparse = IS_WINDOWS or not TEST_MKL

def _check_cusparse_triangular_solve_available():
    version = _get_torch_cuda_version()
    # cusparseSpSM was added in 11.3.1 but we don't have access to patch version
    min_supported_version = (11, 4)
    return version >= min_supported_version

def _check_cusparse_spgemm_available():
    # cusparseSpGEMM was added in 11.0
    version = _get_torch_cuda_version()
    min_supported_version = (11, 0)
    return version >= min_supported_version

def _check_cusparse_sddmm_available():
    version = _get_torch_cuda_version()
    # cusparseSDDMM was added in 11.2.1 but we don't have access to patch version
    min_supported_version = (11, 3)
    return version >= min_supported_version

_sparse_csr_ops = list(filter(lambda op: op.supports_sparse_csr, op_db))
_sparse_compressed_ops = list(filter(lambda op: (op.supports_sparse_csr or op.supports_sparse_csc
                                                 or op.supports_sparse_bsr or op.supports_sparse_bsc), op_db))
binary_functions_with_dense_output = ['mm', 'mv', ]
binary_ops_with_dense_output = list(filter(lambda op: op.name in binary_functions_with_dense_output, op_db))

UNARY_EWISE_CSR_ALLOW_AUTOGRAD = [
    'abs',
    'conj_physical',
    'deg2rad',
    'neg',
    'positive',
    'frac',
    'nn.functional.relu',
    'log1p',
    'rad2deg'
]

# This should be just an import from test_linalg instead of code duplication
# but https://github.com/pytorch/pytorch/pull/63511#discussion_r733989701
def _test_addmm_addmv(
    test_case,
    f,
    t,
    m,
    v,
    *,
    alpha=None,
    beta=None,
    transpose_out=False,
    layout=torch.strided,
    mode=None
):
    """
    Unified test for checking `f(t, m, v, alpha=alpha, beta=beta)` computation,
    where f is `torch.addmv` or `torch.addmm`.
    `transpose_out` controls whether the out argument is in column-major order.
    `layout` controls whether `m` is converted to specified layout or not.
    Custom behaviour is implemented only for torch.sparse_csr layout.
    """
    dtype = t.dtype
    numpy_dtype = dtype
    if dtype in {torch.bfloat16}:
        numpy_dtype = torch.float
    if dtype.is_complex:
        alpha = 0.9 + 0.3j if alpha is None else alpha
        beta = 0.5 + 0.6j if beta is None else beta
    else:
        alpha = 1.2 if alpha is None else alpha
        beta = 0.8 if beta is None else beta

    def convert_layout(mat):
        if layout == torch.sparse_csr:
            return mat.to_sparse_csr()
        elif layout == torch.sparse_csc:
            return mat.to_sparse_csc()
        else:
            assert mat.layout == layout
            return mat

    if mode == "all_sparse":
        res1 = f(*map(convert_layout, (t, m, v)), alpha=alpha, beta=beta)
        test_case.assertEqual(res1.layout, layout)
        res1 = res1.to_dense()
    elif mode == "dense_result":
        res1 = f(t, convert_layout(m), convert_layout(v), alpha=alpha, beta=beta)
    else:
        res1 = f(t, convert_layout(m), v, alpha=alpha, beta=beta)
    res2 = torch.full_like(res1, float('nan'))
    if transpose_out:
        res2 = res2.t().clone(memory_format=torch.contiguous_format).t()
    f(t, convert_layout(m), v, alpha=alpha, beta=beta, out=res2)
    res3 = alpha * (m.to(numpy_dtype).cpu().numpy() @ v.to(numpy_dtype).cpu().numpy())
    if beta != 0:
        res3 += (beta * t).to(numpy_dtype).cpu().numpy()
    res3 = torch.from_numpy(res3).to(dtype)
    test_case.assertEqual(res1, res2)
    test_case.assertEqual(res1, res3)


class TestSparseCSRSampler(TestCase):

    def test_make_crow_indices(self):
        # Here we test the correctness of the crow_indices algorithm
        # and testing it on CPU and with int32 dtype will be
        # sufficient.
        device = torch.device('cpu')
        index_dtype = torch.int32
        for n_rows in range(1, 10):
            for n_cols in range(1, 10):
                for nnz in range(0, n_rows * n_cols + 1):
                    crow_indices = self._make_crow_indices(
                        n_rows, n_cols, nnz,
                        device=device, dtype=index_dtype)
                    self.assertEqual(len(crow_indices), n_rows + 1)
                    counts = crow_indices[1:] - crow_indices[:-1]
                    self.assertEqual(counts.sum(), nnz)
                    self.assertGreaterEqual(counts.min(), 0)
                    self.assertLessEqual(counts.max(), n_cols)


def all_sparse_compressed_layouts(test_name='layout'):
    return parametrize(test_name, [
        subtest(torch.sparse_csr, name='SparseCSR'),
        subtest(torch.sparse_csc, name='SparseCSC'),
        subtest(torch.sparse_bsr, name='SparseBSR'),
        subtest(torch.sparse_bsc, name='SparseBSC')])


def sparse_compressed_nonblock_layouts(test_name='layout'):
    return parametrize(test_name, [
        subtest(torch.sparse_csr, name='SparseCSR'),
        subtest(torch.sparse_csc, name='SparseCSC')])


sparse_compressed_indices_methods = {
    torch.sparse_csr: (torch.Tensor.crow_indices, torch.Tensor.col_indices),
    torch.sparse_csc: (torch.Tensor.ccol_indices, torch.Tensor.row_indices),
    torch.sparse_bsr: (torch.Tensor.crow_indices, torch.Tensor.col_indices),
    torch.sparse_bsc: (torch.Tensor.ccol_indices, torch.Tensor.row_indices),
}


def batched_nonbatched(test_name='batched'):
    return parametrize(test_name, [
        subtest(True, name="Batched"),
        subtest(False, name="NonBatched")
    ])


def hybrid_nonhybrid(test_name='hybrid'):
    return parametrize(test_name, [
        subtest(True, name="Hybrid"),
        subtest(False, name="NonHybrid")
    ])


class TestSparseCompressed(TestCase):
    """Testing sparse compressed (CSR, CSC, BSR, BSC) tensor generic features.
    """

    def genTensor(self, size, nnz, *, layout, device=None, dtype=torch.float, index_dtype=torch.int64):
        if device is None:
            device = self.device_type
        return self.genSparseCompressedTensor(size, nnz, device=device, dtype=dtype, index_dtype=index_dtype, layout=layout)

    @all_sparse_compressed_layouts()
    @onlyCPU
    def test_layout(self, layout):
        self.assertIn(str(layout), {'torch.sparse_csr', 'torch.sparse_csc', 'torch.sparse_bsr', 'torch.sparse_bsc'})
        self.assertEqual(type(layout), torch.layout)

    @parametrize('shape_and_device_inference', [subtest(False, name='_'), subtest(True, name='shape_and_device_inference')])
    @parametrize('use_factory_function', [subtest(False, name='_'), subtest(True, name='factory')])
    @parametrize('input_kind', [subtest('tensor', name='from_tensor'), subtest('list', name='from_list')])
    @all_sparse_compressed_layouts()
    @dtypes(*all_types_and_complex_and(torch.half, torch.bool, torch.bfloat16))
    def test_sparse_compressed_constructor(self, layout, device, dtype,
                                           use_factory_function, shape_and_device_inference, input_kind):
        if input_kind == 'list' and shape_and_device_inference:
            if torch.device(device).type == 'cuda':
                # list inputs to factory/constructor function without
                # specifying device will result a sparse compressed tensor
                # on CPU. So, skip testing against cuda device as unused.
                self.skipTest("nothing to test")
            if dtype not in {torch.float32, torch.complex64, torch.int64, torch.bool}:
                self.skipTest("dtype not supported with list values")

        expected_devices = [torch.device(device)]
        if TEST_CUDA and torch.device(device).type == 'cuda' and torch.cuda.device_count() >= 2 and not shape_and_device_inference:
            expected_devices.append(torch.device('cuda:1'))

        factory_function = {
            torch.sparse_csr: torch.sparse_csr_tensor,
            torch.sparse_csc: torch.sparse_csc_tensor,
            torch.sparse_bsr: torch.sparse_bsr_tensor,
            torch.sparse_bsc: torch.sparse_bsc_tensor,
        }[layout]
        compressed_indices_mth, plain_indices_mth = sparse_compressed_indices_methods[layout]
        if input_kind == 'list':
            index_dtypes = [torch.int64]
        else:
            index_dtypes = [torch.int32, torch.int64]
        for index_dtype in index_dtypes:
            for expected_device in expected_devices:
                for (compressed_indices, plain_indices, values), kwargs in self.generate_simple_inputs(
                        layout, device=expected_device, dtype=dtype, index_dtype=index_dtype,
                        # skip zero-sized tensors for list inputs:
                        enable_zero_sized=input_kind != 'list',
                        output_tensor=False):
                    size = kwargs['size']
                    if shape_and_device_inference and 0 in size:
                        # skip shape inference for zero-sized tensor
                        # inputs because (i) the shape determined from
                        # an empty list is ambiguous, and (ii) the
                        # size of the plain dimension defined as
                        # max(plain_indices) is undefined if
                        # plain_indices has no values
                        continue
                    compressed_indices_expect = compressed_indices
                    plain_indices_expect = plain_indices
                    values_expect = values

                    if input_kind == 'list':
                        compressed_indices = compressed_indices.tolist()
                        plain_indices = plain_indices.tolist()
                        values = values.tolist()

                    if use_factory_function:
                        if shape_and_device_inference:
                            sparse = factory_function(compressed_indices, plain_indices, values)
                        else:
                            sparse = factory_function(compressed_indices, plain_indices, values, size,
                                                      dtype=dtype, device=expected_device)
                    else:
                        if shape_and_device_inference:
                            sparse = torch.sparse_compressed_tensor(compressed_indices, plain_indices, values, layout=layout)
                        else:
                            sparse = torch.sparse_compressed_tensor(compressed_indices, plain_indices, values, size,
                                                                    dtype=dtype, layout=layout, device=expected_device)
                    self.assertEqual(layout, sparse.layout)
                    self.assertEqual(size, sparse.shape)
                    self.assertEqual(compressed_indices_expect, compressed_indices_mth(sparse))
                    self.assertEqual(plain_indices_expect, plain_indices_mth(sparse))
                    self.assertEqual(values_expect, sparse.values())
                    self.assertEqual(sparse.device, sparse.values().device)
                    self.assertEqual(sparse.device, expected_device)

    @skipMeta
    @sparse_compressed_nonblock_layouts()
    @dtypes(*all_types_and_complex_and(torch.bool, torch.bfloat16, torch.half))
    def test_empty(self, layout, device, dtype):
        ns = [5, 2, 0]
        batch_shapes = [(), (2,), (2, 3)]
        compressed_dim = {
            torch.sparse_csr: -2,
            torch.sparse_csc: -1,
        }[layout]
        compressed_indices_mth, plain_indices_mth = sparse_compressed_indices_methods[layout]
        for m, n, b in itertools.product(ns, ns, batch_shapes):
            shape = (*b, m, n)
            result = torch.empty(shape, dtype=dtype, device=device, layout=layout)
            self.assertEqual(result.shape, shape)
            self.assertEqual(result.dtype, dtype)
            self.assertEqual(result.device, torch.device(device))
            self.assertEqual(result.layout, layout)
            self.assertEqual(compressed_indices_mth(result).shape, (*b, shape[compressed_dim] + 1,))
            self.assertEqual(plain_indices_mth(result).shape, (*b, 0,))
            self.assertEqual(result.values().shape, (*b, 0,))
            self.assertEqual(result._nnz(), 0)
            self.assertEqual(compressed_indices_mth(result).device, torch.device(device))
            self.assertEqual(plain_indices_mth(result).device, torch.device(device))
            self.assertEqual(result.values().device, torch.device(device))
            self.assertEqual(compressed_indices_mth(result).dtype, torch.int64)
            self.assertEqual(plain_indices_mth(result).dtype, torch.int64)
            self.assertEqual(result.values().dtype, dtype)

    @skipMeta
    @sparse_compressed_nonblock_layouts()
    @dtypes(*all_types_and_complex_and(torch.bool, torch.half, torch.bfloat16))
    def test_empty_errors(self, layout, device, dtype):
        with self.assertRaisesRegex(RuntimeError,
                                    "torch.empty: Only batched sparse compressed \\(non-block\\) tensors are supported"
                                    ", but got size"):
            torch.empty((5,), dtype=dtype, device=device, layout=layout)

    @skipMeta
    @all_sparse_compressed_layouts()
    @dtypes(*all_types_and_complex_and(torch.bool, torch.half, torch.bfloat16))
    def test_clone(self, layout, device, dtype):
        for sparse in self.generate_simple_inputs(
<<<<<<< HEAD
                layout, device=device, dtype=dtype, index_dtype=torch.int32):
=======
                layout, device=device, dtype=dtype, index_dtype=torch.int32,
                # Temporarily disable testing batch block tensors:
                enable_batch=layout in {torch.sparse_csr, torch.sparse_csc}):
>>>>>>> cd7db2b9
            cloned_sparse = sparse.clone()
            self.assertEqual(sparse, cloned_sparse)

    @all_sparse_compressed_layouts()
    def test_print(self, layout, device):
        compressed_indices_mth, plain_indices_mth = sparse_compressed_indices_methods[layout]
        printed = []
        for enable_hybrid in [False, True]:
            # using local patterns for test_print stability
            patterns = [
                # 2 x 3 batch of 3 x 2 tensors, trivial blocksize, non-hybrid/hybrid:
                ([[[[1, 2, 0],
                    [1, 0, 3]],
                   [[1, 2, 3],
                    [1, 0, 0]],
                   [[1, 0, 0],
                    [1, 2, 3]]],
                  [[[0, 2, 0],
                    [1, 2, 3]],
                   [[1, 0, 3],
                    [1, 2, 0]],
                   [[1, 2, 3],
                    [0, 2, 0]]]], [(2, 1)], [(), (4,)] if enable_hybrid else [()]),
                # tensor with non-trivial blocksize, non-hybrid/hybrid:
                ([[0, 1, 0, 2, 0, 2],
                  [0, 1, 0, 0, 2, 0],
                  [3, 3, 3, 0, 0, 0],
                  [0, 0, 0, 0, 0, 0],
                  [0, 5, 0, 6, 6, 6],
                  [5, 0, 5, 6, 6, 6],
                  [0, 0, 0, 0, 8, 8],
                  [7, 7, 7, 0, 8, 8]], [(2, 3)], [(), (4, 2)] if enable_hybrid else [()]),
            ]
            for index_dtype in [torch.int32, torch.int64]:
                for dtype in [torch.float32, torch.float64]:
                    for (compressed_indices, plain_indices, values), kwargs in self.generate_simple_inputs(
                            layout, device=device, dtype=dtype, index_dtype=index_dtype, enable_hybrid=enable_hybrid,
                            enable_zero_sized=False, output_tensor=False, patterns=patterns):
                        size = tuple(kwargs['size'])
                        block_ndim = 2 if layout in {torch.sparse_bsr, torch.sparse_bsc} else 0
                        base_ndim = 2
                        batch_ndim = compressed_indices.dim() - 1
                        dense_ndim = values.dim() - batch_ndim - block_ndim - 1
                        if enable_hybrid and dense_ndim == 0:
                            # non-hybrid cases are covered by the enable_hybrid==False loop
                            continue
                        batchsize = size[:batch_ndim]
                        basesize = size[batch_ndim:batch_ndim + base_ndim]
                        densesize = size[batch_ndim + base_ndim:]
                        assert len(densesize) == dense_ndim
                        printed.append("########## {}/{}/size={}+{}+{} ##########".format(
                            dtype, index_dtype, batchsize, basesize, densesize))
                        x = torch.sparse_compressed_tensor(compressed_indices,
                                                           plain_indices,
                                                           values, size, dtype=dtype, layout=layout, device=device)
                        printed.append("# sparse tensor")
                        printed.append(str(x))
                        printed.append(f"# _{compressed_indices_mth.__name__}")
                        printed.append(str(compressed_indices_mth(x)))
                        printed.append(f"# _{plain_indices_mth.__name__}")
                        printed.append(str(plain_indices_mth(x)))
                        printed.append("# _values")
                        printed.append(str(x.values()))
                        printed.append('')
                    printed.append('')
        orig_maxDiff = self.maxDiff
        self.maxDiff = None
        try:
            self.assertExpected('\n'.join(printed))
            self.maxDiff = orig_maxDiff
        except Exception:
            self.maxDiff = orig_maxDiff
            raise

    @skipMeta
    @all_sparse_compressed_layouts()
    @dtypes(*all_types_and_complex_and(torch.half, torch.bool, torch.bfloat16))
    def test_copy(self, layout, device, dtype):

        def run_test(shape, blocksize, nnz, index_type):
            a = self.genSparseCompressedTensor(shape, nnz, dtype=dtype, layout=layout, device=device,
                                               index_dtype=index_dtype, blocksize=blocksize)
            b = self.genSparseCompressedTensor(shape, nnz, dtype=dtype, layout=layout, device=device,
                                               index_dtype=index_dtype, blocksize=blocksize)

            a.copy_(b)

            self.assertEqual(a, b)

        ns = [(9, 3), (2, 1), (0, 0)]  # (number of dimensions, the corresponding block size)
        batch_shapes = [(), (2,), (2, 3)]
        for ((m, bm), (n, bn), b), index_dtype in zip(itertools.product(ns, ns, batch_shapes), [torch.int32, torch.int64]):
            blocksize = (bm, bn) if layout in {torch.sparse_bsr, torch.sparse_bsc} else ()
            run_test((*b, m, n), blocksize, 0, index_dtype)
            run_test((*b, m, n), blocksize, m * n, index_dtype)

    @skipMeta
    @all_sparse_compressed_layouts()
    @dtypes(*all_types_and_complex_and(torch.half, torch.bool, torch.bfloat16))
    def test_copy_errors(self, layout, device, dtype):
        blocksize = (2, 3) if layout in {torch.sparse_bsr, torch.sparse_bsc} else ()
        nnz = 6 if layout in {torch.sparse_bsr, torch.sparse_bsc} else 1
        shape1 = (2 * 6, 3 * 6) if layout in {torch.sparse_bsr, torch.sparse_bsc} else (2, 3)
        for index_dtype in [torch.int32, torch.int64]:
            a = self.genSparseCompressedTensor(shape1, 0, dtype=dtype, layout=layout, device=device,
                                               index_dtype=index_dtype, blocksize=blocksize)

            with self.assertRaisesRegex(RuntimeError,
                                        "copy of sparse compressed tensors having different layouts is not supported."):
                a.copy_(torch.empty(a.shape, dtype=dtype, device=device))

            b = self.genSparseCompressedTensor(shape1, nnz, dtype=dtype, layout=layout, device=device,
                                               index_dtype=index_dtype, blocksize=blocksize)
            assert a._nnz() != b._nnz(), (a._nnz(), b._nnz())
            with self.assertRaisesRegex(RuntimeError,
                                        "only sparse compressed tensors with the same number of specified elements are supported."):
                a.copy_(b)

            shape2 = tuple(reversed(shape1))
            c = self.genSparseCompressedTensor(shape2, nnz, dtype=dtype, layout=layout, device=device,
                                               index_dtype=index_dtype, blocksize=blocksize)
            with self.assertRaisesRegex(
                    RuntimeError,
                    "expected shapes of self and src to match along dimension"):
                b.copy_(c)

            if blocksize:
                blocksize1 = tuple(reversed(blocksize))
                d = self.genSparseCompressedTensor(shape1, nnz, dtype=dtype, layout=layout, device=device,
                                                   index_dtype=index_dtype, blocksize=blocksize1)
                with self.assertRaisesRegex(RuntimeError,
                                            "copy of sparse compressed tensors having different block sizes is not supported"):
                    b.copy_(d)

    def _smallest_divisor(self, n):
        for i in range(2, int(n ** 0.5) + 1):
            if n % i == 0:
                return i
        return n

    @all_sparse_compressed_layouts()
    @ops(_sparse_compressed_ops)
    def test_consistency(self, layout, device, dtype, op):
        # TODO: Normaly, we should use DecorateInfo instead of
        # skipTest but this requires implemening OpInfo support for
        # layout as a test parameter (similar to device and dtype).
        if not (layout == torch.sparse_csr and op.supports_sparse_csr
                or layout == torch.sparse_csc and op.supports_sparse_csc
                or layout == torch.sparse_bsr and op.supports_sparse_bsr
                or layout == torch.sparse_bsc and op.supports_sparse_bsc):
            self.skipTest(f"{op.name} does not support input with {layout} layout")

        # FIXME: remove in followup once integer support is landed for segment_reduce
        if (layout == torch.sparse_csr and not dtype.is_floating_point
                and op.name in ('masked.mean', 'masked.amax', 'masked.amin')):
            self.skipTest(f"{op.name} does not support input with {layout} layout")

        require_mask = isinstance(op, ReductionOpInfo) and 'masked.' in op.name
        if require_mask and layout in {torch.sparse_bsr, torch.sparse_bsc}:
            self.skipTest(f"{op.name} does not support input with {layout} layout")

        samples = list(op.sample_inputs(device, dtype))

        # Fail early to prevent silent success with this test
        ndims_equals_2d = (s.input.ndim == 2 for s in samples)
        if not any(ndims_equals_2d):
            raise ValueError("Expected at least one 2D tensor in samples.")

        count = 0
        for sample in samples:
            assert torch.is_tensor(sample.input)
            # Sparse CSR/CSC only supports 2D tensors as inputs
            if sample.input.ndim != 2:
                continue
            if isinstance(op, ReductionOpInfo):
                # Reductions on sparse compressed require keepdim=True
                if not sample.kwargs.get('keepdim'):
                    continue
                # Reductions on sparse compressed tensors require explicit mask
                if require_mask and sample.kwargs.get('mask') is None:
                    continue
            expected = op(sample.input, **sample.kwargs)
            assert torch.is_tensor(expected)
            # Use smallest non-trivial blocksize for the given input shape:
            blocksize = tuple(map(self._smallest_divisor, sample.input.shape[-2:]))
            if layout is torch.sparse_bsr:
                sparse = sample.input.to_sparse_bsr(blocksize)
            elif layout is torch.sparse_bsc:
                sparse = sample.input.to_sparse_bsc(blocksize)
            elif layout is torch.sparse_csr:
                sparse = sample.input.to_sparse_csr()
            elif layout is torch.sparse_csc:
                sparse = sample.input.to_sparse_csc()
            else:
                assert 0, layout

            assert torch.is_tensor(sparse)
            output = op(sparse, **sample.kwargs)
            assert torch.is_tensor(output)
            strided_output = output.to_dense()
            if require_mask:
                output_mask = torch.masked._output_mask(op.op, sample.input, **sample.kwargs)
                expected.masked_fill_(~output_mask, 0)
            self.assertEqual(strided_output, expected)
            count += 1

        # Better fail late to prevent silent success with this test
        if not count:
            raise ValueError("Expected at least one sample with keepdim and/or explicit mask for reductions.")

    @skipMeta
    @all_sparse_compressed_layouts()
    @all_sparse_compressed_layouts('layout2')
    @dtypes(*all_types_and_complex_and(torch.bool, torch.half, torch.bfloat16))
    def test_empty_like(self, layout, layout2, device, dtype):
        for sparse in self.generate_simple_inputs(layout):
            if layout == layout2:
                result = torch.empty_like(sparse, layout=layout2)
                compressed_indices_mth, plain_indices_mth = sparse_compressed_indices_methods[result.layout]
                torch._validate_sparse_compressed_tensor_args(compressed_indices_mth(result),
                                                              plain_indices_mth(result),
                                                              result.values(),
                                                              result.shape,
                                                              result.layout)
                self.assertEqual(sparse.shape, result.shape)
            else:
                self.assertRaisesRegex(
                    RuntimeError,
                    "empty_like with different sparse layout is not supported",
                    lambda: torch.empty_like(sparse, layout=layout2)
                )

    @skipMeta
    @all_sparse_compressed_layouts()
    @dtypes(*all_types_and_complex_and(torch.half, torch.bool, torch.bfloat16))
    def test_validate(self, layout, device, dtype):
        for index_dtype in [torch.int32, torch.int64]:
            for (compressed_indices, plain_indices, values), kwargs in self.generate_simple_inputs(
                    layout, device=device, dtype=dtype, index_dtype=index_dtype, output_tensor=False):
                size = kwargs['size']
                torch._validate_sparse_compressed_tensor_args(compressed_indices, plain_indices, values, size, layout)

    def _generate_invalid_input(self, layout, device):
        from functools import partial

        def shape(shape, basedim=0):
            blocksize = (1, 1)
            if layout is torch.sparse_csc:
                shape = shape[:basedim] + (shape[basedim + 1], shape[basedim]) + shape[basedim + 2:]
            elif layout is torch.sparse_bsc:
                shape = shape[:basedim] + (shape[basedim + 1] * blocksize[1], shape[basedim] * blocksize[0]) + shape[basedim + 2:]
            elif layout is torch.sparse_bsr:
                shape = shape[:basedim] + (shape[basedim] * blocksize[0], shape[basedim + 1] * blocksize[1]) + shape[basedim + 2:]
            return shape

        def values(lst, device=device):
            if layout in {torch.sparse_bsr, torch.sparse_bsc}:
                lst = [[[item]] for item in lst]
            return torch.tensor(lst, device=device)

        tensor = partial(torch.tensor, device=device)
        values = partial(values, device=device)

        yield ('incontiguous compressed_indices',
               tensor([0, -1, 2, -1, 4, -1])[::2],
               tensor([0, 1, 0, 2]),
               values([1, 2, 3, 4]),
               shape((2, 3)),
               'expected compressed_indices to be a strided and contiguous tensor')

        yield ('incontiguous plain_indices',
               tensor([0, 2, 4]),
               tensor([0, -1, 1, -1, 0, -1, 2, -1])[::2],
               values([1, 2, 3, 4]),
               shape((2, 3)),
               'expected plain_indices to be a strided and contiguous tensor')

        yield ('incontiguous values',
               tensor([0, 2, 4]),
               tensor([0, 1, 0, 2]),
               values([1, 1, 2, 2, 3, 3, 4, 4])[::2],
               shape((2, 3)),
               'expected values to be a strided and contiguous tensor')

        yield ('0-D compressed_indices',
               tensor(0),
               tensor([0, 1, 0, 2]),
               values([1, 2, 3, 4]),
               shape((2, 3)),
               'compressed_indices must have dimensionality >= 1 but got 0')

        yield ('compressed/plain_indices mismatch of dimensionalities',
               tensor([[0, 2, 4]]),
               tensor([0, 1, 0, 2]),
               values([1, 2, 3, 4]),
               shape((2, 3)),
               'compressed_indices and plain_indices dimensionalities must be equal but got 2 and 1, respectively')

        if layout in {torch.sparse_csr, torch.sparse_csc}:
            yield ('indices and values mismatch of dimensionalities',
                   tensor([[0, 2, 4]]),
                   tensor([[0, 1, 0, 2]]),
                   values([1, 2, 3, 4]),
                   shape((2, 3)),
                   r'values must have dimensionality > sum of batch and block dimensionalities \(=1 \+ 0\) but got 1')
        else:
            yield ('indices and values mismatch of dimensionalities',
                   tensor([[0, 2, 4]]),
                   tensor([[0, 1, 0, 2]]),
                   values([1, 2, 3, 4]),
                   shape((2, 3)),
                   r'values must have dimensionality > sum of batch and block dimensionalities \(=1 \+ 2\) but got 3')

        yield ('invalid size',
               tensor([0, 2, 4]),
               tensor([0, 1, 0, 2]),
               values([1, 2, 3, 4]),
               (2,),
               r'tensor dimensionality must be sum of batch, base, and dense dimensionalities \(=0 \+ 2 \+ 0\) but got 1')

        yield ('invalid batchsize',
               tensor([[0, 2, 4]]),
               tensor([[0, 1, 0, 2]]),
               values([[1, 2, 3, 4]]),
               shape((2, 2, 3), 1),
               r'all batch dimensions of compressed_indices \(=\[1\]\), plain_indices \(=\[1\]\), '
               r'and values \(=\[1\]\) must be equal to tensor batch dimensions \(=\[2\]\)')

        if layout is torch.sparse_bsr:
            yield ('invalid blocksize',
                   tensor([0, 2, 4]),
                   tensor([0, 1, 0, 2]),
                   tensor([[[1, 11]], [[2, 22]], [[3, 33]], [[4, 33]]]),
                   shape((2, 3)),
                   r'tensor shape\[1\] \(=3\) must be divisible with blocksize\[1\] \(=2\) as defined by values shape')

        if layout is torch.sparse_bsc:
            yield ('invalid blocksize',
                   tensor([0, 2, 4]),
                   tensor([0, 1, 0, 2]),
                   tensor([[[1, 11]], [[2, 22]], [[3, 33]], [[4, 33]]]),
                   shape((3, 2)),
                   r'tensor shape\[1\] \(=3\) must be divisible with blocksize\[1\] \(=2\) as defined by values shape')

        yield ('invalid compressed_indices shape',
               tensor([0, 2, 3, 4]),
               tensor([0, 1, 0, 2]),
               values([1, 2, 3, 4]),
               shape((2, 3)),
               r'compressed_indices.shape\[-1\] must be equal to the number of compressed_indices_names \+ 1 \(=3\), but got 4')

        yield ('invalid compressed_indices shape',
               tensor([0, 2, 4]),
               tensor([0, 1, 0, 1, 2]),
               values([1, 2, 3, 4]),
               shape((2, 3)),
               r'plain_indices.shape\[-1\] must be equal to nnz \(=4\) as defined by values.shape\[0\], but got 5')

        yield ('compressed/plain_indices mismatch of dtype',
               tensor([0, 2, 4], dtype=torch.int32),
               tensor([0, 1, 0, 2], dtype=torch.int64),
               values([1, 2, 3, 4]),
               shape((2, 3)),
               r'compressed_indices and plain_indices must have the same dtype, bot got Int and Long, respectively')

        yield ('invalid compressed/plain_indices dtype',
               tensor([0, 2, 4], dtype=torch.int16),
               tensor([0, 1, 0, 2], dtype=torch.int16),
               values([1, 2, 3, 4]),
               shape((2, 3)),
               r'compressed_indices and plain_indices dtype must be Int or Long, but got Short')

        # CUDA kernel asserts are not recoverable, so we skip these for now
        if torch.device(device).type == 'cpu':
            yield ('invalid compressed_indices[0]',
                   tensor([1, 2, 4]),
                   tensor([0, 1, 0, 2]),
                   values([1, 2, 3, 4]),
                   shape((2, 3)),
                   r'`compressed_indices\[..., 0\] == 0` is not satisfied.')

            yield ('invalid compressed_indices[-1]',
                   tensor([0, 2, 5]),
                   tensor([0, 1, 0, 2]),
                   values([1, 2, 3, 4]),
                   shape((2, 3)),
                   r'`compressed_indices\[..., -1\] == nnz` is not satisfied.')

            yield ('invalid compressed_indices.diff(dim=-1)',
                   tensor([0, 0, 4]),
                   tensor([0, 1, 0, 2]),
                   values([1, 2, 3, 4]),
                   shape((2, 3)),
                   r'0 <= compressed_indices\[..., 1:\] - compressed_indices\[..., :\-1\] <= plain_dim` is not satisfied.')

            yield ('invalid compressed_indices.diff(dim=-1)',
                   tensor([0, 5, 4]),
                   tensor([0, 1, 0, 2]),
                   values([1, 2, 3, 4]),
                   shape((2, 3)),
                   r'0 <= compressed_indices\[..., 1:\] - compressed_indices\[..., :\-1\] <= plain_dim` is not satisfied.')

            yield ('invalid min(plain_indices)',
                   tensor([0, 2, 4]),
                   tensor([0, -1, 0, 3]),
                   values([1, 2, 3, 4]),
                   shape((2, 3)),
                   r'`0 <= plain_indices < plain_dim` is not satisfied.')

            yield ('invalid max(plain_indices)',
                   tensor([0, 2, 4]),
                   tensor([0, 1, 0, 3]),
                   values([1, 2, 3, 4]),
                   shape((2, 3)),
                   r'`0 <= plain_indices < plain_dim` is not satisfied.')

            yield ('non-coalesced',
                   tensor([0, 2, 4]),
                   tensor([1, 0, 0, 2]),
                   values([1, 2, 3, 4]),
                   shape((2, 3)),
                   r'`plain_indices\[..., compressed_indices\[..., i - 1\]:compressed_indices\[..., i\]\] '
                   'for all i = 1, ..., compressed_dim '
                   'are sorted and distinct along the last dimension values` is not satisfied.')

        if TEST_CUDA and torch.device(device).type == 'cpu':
            yield ('indices and values mismatch of device',
                   torch.tensor([0, 2, 4]),
                   torch.tensor([0, 1, 0, 1]),
                   values([1, 2, 3, 4], device='cuda'),
                   shape((2, 3)),
                   r'device of compressed_indices \(=cpu\) must match device of values \(=cuda:0\)')
            yield ('compressed_indices and values mismatch of device',
                   torch.tensor([0, 2, 4], device='cuda'),
                   torch.tensor([0, 1, 0, 1]),
                   values([1, 2, 3, 4]),
                   shape((2, 3)),
                   r'Expected all tensors to be on the same device, but found at least two devices, cuda:0 and cpu!')
            yield ('compressed/plain_indices mismatch of device',
                   torch.tensor([0, 2, 4], device='cuda'),
                   torch.tensor([0, 1, 0, 1]),
                   values([1, 2, 3, 4], device='cuda'),
                   shape((2, 3)),
                   r'Expected all tensors to be on the same device, but found at least two devices, cuda:0 and cpu!')

        if TEST_CUDA and torch.device(device).type == 'cuda' and torch.cuda.device_count() >= 2:
            yield ('indices and values mismatch of device index',
                   torch.tensor([0, 2, 4], device='cuda:0'),
                   torch.tensor([0, 1, 0, 1], device='cuda:0'),
                   values([1, 2, 3, 4], device='cuda:1'),
                   shape((2, 3)),
                   r'device of compressed_indices \(=cuda:0\) must match device of values \(=cuda:1\)')
            yield ('compressed_indices and values mismatch of device index',
                   torch.tensor([0, 2, 4], device='cuda:0'),
                   torch.tensor([0, 1, 0, 1], device='cuda:1'),
                   values([1, 2, 3, 4], device='cuda:0'),
                   shape((2, 3)),
                   r'Expected all tensors to be on the same device, but found at least two devices, cuda:0 and cuda:1!')

    @skipMeta
    @all_sparse_compressed_layouts()
    @parametrize('target', [subtest('validate_sparse_compressed_tensor_args'),
                            subtest('sparse_compressed_tensor'),
                            subtest('sparse_compressed_tensor_no_size')])
    def test_invalid_input(self, layout, device, target):
        for label, compressed_indices, plain_indices, values, size, errmsg in self._generate_invalid_input(layout, device):
            if layout is torch.sparse_bsr:
                errmsg = errmsg.replace('compressed_indices_name', 'row block').replace('plain_indices_name', 'column block')
            elif layout is torch.sparse_bsc:
                errmsg = errmsg.replace('compressed_indices_name', 'column block').replace('plain_indices_name', 'row block')
            elif layout is torch.sparse_csr:
                errmsg = errmsg.replace('compressed_indices_name', 'row').replace('plain_indices_name', 'column')
            elif layout is torch.sparse_csc:
                errmsg = errmsg.replace('compressed_indices_name', 'column').replace('plain_indices_name', 'row')
            if layout in {torch.sparse_csr, torch.sparse_bsr}:
                errmsg = errmsg.replace('compressed_indices', 'crow_indices') \
                               .replace('plain_indices', 'col_indices') \
                               .replace('plain_dim', 'ncols') \
                               .replace('compressed_dim', 'nrows')
            else:
                errmsg = errmsg.replace('compressed_indices', 'ccol_indices') \
                               .replace('plain_indices', 'row_indices') \
                               .replace('plain_dim', 'nrows') \
                               .replace('compressed_dim', 'ncols')

            if target == 'sparse_compressed_tensor_no_size' and label in {
                    'invalid size', 'invalid batchsize', 'invalid compressed_indices shape', 'invalid max(plain_indices)',
                    'invalid blocksize'}:
                # Skip invalid size input as a valid size is estimated for other inputs
                continue

            with self.assertRaisesRegex(RuntimeError, errmsg):
                if target == 'validate_sparse_compressed_tensor_args':
                    torch._validate_sparse_compressed_tensor_args(compressed_indices, plain_indices, values, size, layout)
                elif target == 'sparse_compressed_tensor':
                    torch.sparse_compressed_tensor(compressed_indices, plain_indices, values, size, layout=layout)
                elif target == 'sparse_compressed_tensor_no_size':
                    torch.sparse_compressed_tensor(compressed_indices, plain_indices, values, layout=layout)
                else:
                    raise NotImplementedError(target)

    @skipMeta
    @onlyCPU
    @all_sparse_compressed_layouts()
    def test_dim(self, layout):
        for (compressed_indices, plain_indices, values), kwargs in self.generate_simple_inputs(layout, output_tensor=False):
            size = kwargs['size']
            batch_dim = compressed_indices.dim() - 1
            sparse_dim = 2
            block_dim = 2 if layout in {torch.sparse_bsr, torch.sparse_bsc} else 0
            dense_dim = values.dim() - batch_dim - block_dim - 1
            sparse = torch.sparse_compressed_tensor(compressed_indices, plain_indices, values, size, layout=layout)
            self.assertEqual(sparse.sparse_dim(), sparse_dim)
            self.assertEqual(sparse.dense_dim(), dense_dim)


    @skipMeta
    @all_sparse_compressed_layouts()
    @dtypes(*all_types_and_complex_and(torch.bool, torch.half, torch.bfloat16))
    def test_to_dtype(self, layout, device, dtype):
        # to_dense does not support hybrid inputs
        for sparse in self.generate_simple_inputs(layout, dtype=dtype, device=device, enable_hybrid=False):
            for to_dtype in all_types_and_complex_and(torch.bool, torch.half, torch.bfloat16):
                sparse_to_dtype = sparse.to(to_dtype)
                dense_to_dtype = sparse.to_dense().to(to_dtype)
                self.assertEqual(sparse_to_dtype.to_dense(), dense_to_dtype)

<<<<<<< HEAD
    @all_sparse_compressed_layouts()
    @parametrize("index_dtype", [torch.int32, torch.int64])
    @dtypes(*all_types_and_complex_and(torch.half, torch.bfloat16, torch.bool))
    def test_select_copy(self, device, dtype, index_dtype, layout):

        def is_view_of(base, other):
            # a shameless copy of TestViewOps.is_view_of
            if ((not other._is_view() or
                 other is base or
                 other._base is not base or
                 base.device != other.device)):
                return False
            if base.device.type == 'cpu' or base.device.type == 'cuda':
                if base._storage().data_ptr() != other._storage().data_ptr():
                    return False
            return True

        kwargs = dict(device=device, dtype=dtype, index_dtype=index_dtype)
        for sparse, dense in zip(self.generate_simple_inputs(layout, **kwargs),
                                 self.generate_simple_inputs(torch.strided, **kwargs)):
            if layout in {torch.sparse_csr, torch.sparse_bsr}:
                n_batchdim = sparse.crow_indices().ndim - 1
            elif layout in {torch.sparse_csc, torch.sparse_bsc}:
                n_batchdim = sparse.ccol_indices().ndim - 1
            else:
                assert 0  # unreachable
            self.assertEqual(sparse, dense)
            for dim in range(sparse.ndim):
                if sparse.shape[dim] == 0:
                    with self.assertRaisesRegex(IndexError, "index 0 out of range for tensor of size"):
                        torch.select_copy(sparse, dim, 0)
                    with self.assertRaisesRegex(IndexError, "index 0 out of range for tensor of size"):
                        torch.select_copy(dense, dim, 0)
                elif n_batchdim and dim >= n_batchdim and dim < n_batchdim + 2:
                    with self.assertRaisesRegex(
                            RuntimeError,
                            "selecting sparse dimensions is not implemented for batched sparse compressed tensors"):
                        torch.select_copy(sparse, dim, 0)
                else:
                    for index in {0, sparse.shape[dim] // 2, sparse.shape[dim] - 1}:
                        dense_select = torch.select_copy(dense, dim, index)
                        sparse_select = torch.select_copy(sparse, dim, index)
                        self.assertEqual(sparse_select, dense_select)
                        self.assertFalse(is_view_of(sparse_select.values(), sparse.values()))
=======
    @skipMeta
    @all_sparse_compressed_layouts()
    @dtypes(torch.double)
    def test_pickle(self, layout, dtype, device):
        import pickle

        for sparse in self.generate_simple_inputs(layout, device=device, dtype=dtype):
            serialized = pickle.dumps(sparse)
            sparse_loaded = pickle.loads(serialized)

            self.assertEqual(sparse, sparse_loaded)
>>>>>>> cd7db2b9


def _npref_block_addmm_addmv(c, a, b, alpha, beta):
    return alpha * (a @ b) + beta * c


class TestSparseCSR(TestCase):

    def test_csr_stride(self):
        a = self.genSparseCSRTensor((3, 3), 3, dtype=torch.float, device=self.device_type, index_dtype=torch.int64)

        with self.assertRaisesRegex(RuntimeError, "Sparse CSR tensors do not have strides"):
            a.stride()

        with self.assertRaisesRegex(RuntimeError, "Sparse CSR tensors do not have strides"):
            a.stride(-1)

    def test_csr_storage(self):
        a = self.genSparseCSRTensor((3, 3), 3, dtype=torch.float, device=self.device_type, index_dtype=torch.int64)

        with self.assertRaisesRegex(RuntimeError, "Cannot access storage of SparseCsrTensorImpl"):
            a.storage()

    def test_csr_is_contiguous(self):
        a = self.genSparseCSRTensor((3, 3), 3, dtype=torch.float, device=self.device_type, index_dtype=torch.int64)

        with self.assertRaisesRegex(RuntimeError, "Sparse CSR tensors do not have is_contiguous"):
            a.is_contiguous()

    def test_csr_double_to_sparse_csr(self):
        a = self.genSparseCSRTensor((3, 3), 3, dtype=torch.float, device=self.device_type, index_dtype=torch.int64)
        a.to_sparse_csr().to_sparse_csr()

    @all_sparse_compressed_layouts()
    @parametrize("index_dtype", [torch.int32, torch.int64])
    @dtypes(*all_types_and_complex_and(torch.half, torch.bfloat16, torch.bool))
    def test_select(self, device, dtype, index_dtype, layout):
        compressed_indices_mth = {
            torch.sparse_csr: torch.Tensor.crow_indices,
            torch.sparse_bsr: torch.Tensor.crow_indices,
            torch.sparse_csc: torch.Tensor.ccol_indices,
            torch.sparse_bsc: torch.Tensor.ccol_indices,
        }[layout]

        plain_indices_mth = {
            torch.sparse_csr: torch.Tensor.col_indices,
            torch.sparse_bsr: torch.Tensor.col_indices,
            torch.sparse_csc: torch.Tensor.row_indices,
            torch.sparse_bsc: torch.Tensor.row_indices,
        }[layout]
        create_tensor_mth = {
            torch.sparse_csr: torch.sparse_csr_tensor,
            torch.sparse_bsr: torch.sparse_bsr_tensor,
            torch.sparse_csc: torch.sparse_csc_tensor,
            torch.sparse_bsc: torch.sparse_bsc_tensor,
        }[layout]

        shape = (2, 3, 6, 10)
        nnz = 6
        blocksize = (2, 2) if layout in {torch.sparse_bsr, torch.sparse_bsc} else ()
        sparse = self.genSparseCompressedTensor(
            shape, nnz, device=device, layout=layout, dtype=dtype, index_dtype=index_dtype, blocksize=blocksize)
        comp_indices = compressed_indices_mth(sparse)
        plain_indices = plain_indices_mth(sparse)
        values = sparse.values()

        # select from batch dimensions
        sparse_selected12 = sparse.select(1, 2)
        expected_sparse_selected12 = create_tensor_mth(comp_indices.select(1, 2).contiguous(),
                                                       plain_indices.select(1, 2).contiguous(),
                                                       values.select(1, 2).contiguous(),
                                                       size=(2, 6, 10),
                                                       dtype=dtype,
                                                       device=device)
        self.assertEqual(expected_sparse_selected12, sparse_selected12)

        # selecting rows/col with batch dims not allowed
        sparse_non_batched = sparse[0, 0]
        # select from sparse dimensions
        for select_args in [(0, 0), (1, 1)]:
            sparse_selected = sparse_non_batched.select(*select_args)
            dense_selected = sparse_non_batched.to_dense().select(*select_args)
            self.assertEqual(dense_selected, sparse_selected)

        self.assertEqual(sparse[0, 0, 0, 0], sparse.to_dense()[0, 0, 0, 0])
        # assigning to sparse through indexing is disabled
        with self.assertRaisesRegex(TypeError, "Cannot assign to a sparse tensor"):
            sparse[0, 0, 0, 0] = 99.0

        # select from sparse dimensions without removing batch dims
        msg = "selecting sparse dimensions is not implemented for batched sparse compressed tensors."
        with self.assertRaisesRegex(RuntimeError, msg):
            sparse.select(-2, 0)

        with self.assertRaisesRegex(RuntimeError, msg):
            sparse.select(-1, 0)

    @skipMeta
    @dtypes(*all_types_and_complex_and(torch.half, torch.bool, torch.bfloat16))
    def test_resize(self, device, dtype):
        batch_shapes = [(), (2,), (2, 3)]
        for index_dtype, b in zip([torch.int32, torch.int64], batch_shapes):
            shape = (*b, 2, 3)
            nnz = 6
            a = self.genSparseCSRTensor(shape, nnz, dtype=dtype, device=device, index_dtype=index_dtype)

            new_shape = (*b, 4, 5)
            a.resize_(new_shape)

            self.assertEqual(a.shape, new_shape)
            # resize to larger shape doesn't add specified elements
            self.assertEqual(a._nnz(), nnz)

            new_shape = (*b, 1, 5)
            a.resize_(new_shape)

            self.assertEqual(a.shape, new_shape)
            # resize to smaller shape trims specified elements
            self.assertEqual(a._nnz(), 5)

            # trim batched dimensions
            a.resize_(new_shape[-2], new_shape[-1])
            self.assertEqual(a.shape, (new_shape[-2], new_shape[-1]))
            self.assertEqual(a._nnz(), 5)

    @skipMeta
    @dtypes(torch.float, torch.bool)
    @all_sparse_compressed_layouts()
    def test_resize_as_sparse_compressed(self, device, dtype, layout):

        def _check_resize_b_as_a(b, a):
            br = b.clone()
            br.resize_as_sparse_(a)

            # shape is inherited from a
            self.assertEqual(a.shape, br.shape)
            # other metadata is not affected
            self.assertEqual(b.layout, br.layout)
            self.assertEqual(b.device, br.device)
            self.assertEqual(b.dtype, br.dtype)

            def _get_compressed_plain_inds(t):
                compressed_indices_mth, plain_indices_mth = sparse_compressed_indices_methods[t.layout]
                return compressed_indices_mth(t), plain_indices_mth(t)

            br_compressed_indices, br_plain_indices = _get_compressed_plain_inds(br)
            br_values = br.values()

            b_compressed_indices, b_plain_indices = _get_compressed_plain_inds(b)
            a_compressed_indices, a_plain_indices = _get_compressed_plain_inds(a)
            self.assertEqual(a_plain_indices.shape, br_plain_indices.shape)
            self.assertEqual(a_compressed_indices.shape, br_compressed_indices.shape)
            # We don't check the content of br_plain_indices and br_compressed_indices
            # because it is not well-defined (the content depends on the original
            # shape of `b` that `resize_as` ought to discard) nor needed (the
            # subsequent operation likely updates the indices and values of `b` anyway).
            # the device/dtype of indices should always be unaffected
            self.assertEqual(b_plain_indices.dtype, br_plain_indices.dtype)
            self.assertEqual(b_plain_indices.device, br_plain_indices.device)
            self.assertEqual(b_compressed_indices.dtype, br_compressed_indices.dtype)
            self.assertEqual(b_compressed_indices.device, br_compressed_indices.device)
            # values are generated empty, shape is updated
            self.assertEqual(a.values().shape, br_values.shape)
            # the device/dtype of indices should always be unaffected
            b_values = b.values()
            self.assertEqual(b_values.dtype, br_values.dtype)
            self.assertEqual(b_values.device, br_values.device)
            # nnz will be picked up from a via new shape of values
            self.assertEqual(a._nnz(), br._nnz())

            # post resize the invariants of the layout are respected
            torch._validate_sparse_compressed_tensor_args(br_compressed_indices, br_plain_indices, br_values, br.shape,
                                                          br.layout)

        block_sparse = layout in (torch.sparse_bsr, torch.sparse_bsc)
        shape = (2, 1, 6, 4)
        nnz = 4
        blocksize = (2, 1) if block_sparse else ()
        for index_dtype in [torch.int32, torch.int64]:
            a = self.genSparseCompressedTensor(shape,
                                               layout=layout,
                                               device=device,
                                               index_dtype=index_dtype,
                                               dtype=dtype,
                                               nnz=nnz,
                                               blocksize=blocksize)

            # same size, resize should not trigger
            b = self.genSparseCompressedTensor(shape,
                                               layout=layout,
                                               device=device,
                                               index_dtype=index_dtype,
                                               dtype=dtype,
                                               nnz=nnz,
                                               blocksize=blocksize)

            # This test will not always trigger a resize, if the layouts are the same nothing should happen to b.
            # The invariants of the function as checked should still hold
            _check_resize_b_as_a(b, a)

            # same ndim, but bigger, more nnz, different dtype, different blocksize if blocked
            b = self.genSparseCompressedTensor(tuple(s * 2 for s in shape),
                                               layout=layout,
                                               device=device,
                                               dtype=torch.chalf,
                                               index_dtype=torch.int64 if index_dtype == torch.int32 else torch.int32,
                                               nnz=nnz * 2,
                                               blocksize=tuple(2 * bi for bi in blocksize))
            _check_resize_b_as_a(b, a)

            # different device, only check on cuda pass as we know we are testing in an environment
            # that has multiple devices

            # TODO: .cpu() does not seem to work correctly for sparse. Causes a call to `copy_` which
            # complains about incompatible nnz between src and self?
            if torch.device(device).type == 'cuda' and (layout not in (torch.sparse_bsc, torch.sparse_bsr)):
                a_cpu = self.genSparseCompressedTensor(shape,
                                                       layout=layout,
                                                       device='cpu',
                                                       index_dtype=index_dtype,
                                                       dtype=dtype,
                                                       nnz=nnz,
                                                       blocksize=blocksize)
                _check_resize_b_as_a(b, a)

            # error on a strided
            a_strided = a.to_dense()
            with self.assertRaisesRegex(
                    RuntimeError, r'"resize_as_sparse_compressed_: src " expected sparse compressed tensor layout'):
                b.resize_as_sparse_(a_strided)

            # error on b strided
            b_strided = b.to_dense()
            with self.assertRaisesRegex(
                    RuntimeError, r'"resize_as_sparse_compressed_: self " expected sparse compressed tensor layout'):
                b_strided.resize_as_sparse_(a)

            # error if layout does not match, transpose induces layout flip
            with self.assertRaisesRegex(RuntimeError,
                                        r"resize_as_sparse_compressed_tensor_: self and src must have the same layout"):
                b.transpose(-2, -1).resize_as_sparse_(a)
            with self.assertRaisesRegex(RuntimeError,
                                        r"resize_as_sparse_compressed_tensor_: self and src must have the same layout"):
                b.resize_as_sparse_(a.transpose(-2, -1))

    @skipMeta
    @dtypes(*all_types_and_complex_and(torch.half, torch.bool, torch.bfloat16))
    def test_resize_errors(self, device, dtype):
        for index_dtype in [torch.int32, torch.int64]:
            shape = (2, 3)
            nnz = 6
            a = self.genSparseCSRTensor(shape, nnz, dtype=dtype, device=device, index_dtype=index_dtype)

            with self.assertRaisesRegex(RuntimeError, "torch.resize_: Only batched sparse CSR matrices are supported"):
                new_shape = (4,)
                a.resize_(new_shape)

            # resizing of columns to smaller size is not implemented
            with self.assertRaisesRegex(
                RuntimeError,
                "torch.resize_: Resizing columns of sparse CSR tensors to a smaller value is not supported.",
            ):
                new_shape = (2, 2)
                a.resize_(new_shape)

    @dtypes(*all_types_and_complex_and(torch.half, torch.bool, torch.bfloat16))
    def test_sparse_csr_from_dense(self, device, dtype):
        dense = torch.tensor([[4, 5, 0], [0, 0, 0], [1, 0, 0]], dtype=dtype, device=device)
        sparse = dense.to_sparse_csr()
        self.assertEqual(torch.tensor([0, 2, 2, 3], dtype=torch.int64), sparse.crow_indices())
        self.assertEqual(torch.tensor([0, 1, 0], dtype=torch.int64), sparse.col_indices())
        self.assertEqual(torch.tensor([4, 5, 1], dtype=dtype), sparse.values())

        dense = torch.tensor([[0, 0, 0], [0, 0, 1], [1, 0, 0]], dtype=dtype, device=device)
        sparse = dense.to_sparse_csr()
        self.assertEqual(torch.tensor([0, 0, 1, 2], dtype=torch.int64), sparse.crow_indices())
        self.assertEqual(torch.tensor([2, 0], dtype=torch.int64), sparse.col_indices())
        self.assertEqual(torch.tensor([1, 1], dtype=dtype), sparse.values())

        dense = torch.tensor([[2, 2, 2], [2, 2, 2], [2, 2, 2]], dtype=dtype, device=device)
        sparse = dense.to_sparse_csr()
        self.assertEqual(torch.tensor([0, 3, 6, 9], dtype=torch.int64), sparse.crow_indices())
        self.assertEqual(torch.tensor([0, 1, 2] * 3, dtype=torch.int64), sparse.col_indices())
        self.assertEqual(torch.tensor([2] * 9, dtype=dtype), sparse.values())

    def _test_sparse_compressed_to_dense(self, device, dtype, layout):
        compressed_format_str = str(layout)[-3:]

        def to_compressed(t):
            return getattr(t, f"to_sparse_{compressed_format_str}")()

        def compressed_constructor(*input, **kwargs):
            constructor = getattr(torch, f"sparse_{compressed_format_str}_tensor")
            return constructor(*input, **kwargs)

        def get_dense_shape(shape, batch_ndim):
            if layout is torch.sparse_csc:
                compressed_dims_slice = slice(batch_ndim + 1, batch_ndim - 1, -1)
            else:
                compressed_dims_slice = slice(batch_ndim, batch_ndim + 2)
            return shape[:batch_ndim] + shape[compressed_dims_slice] + shape[batch_ndim + 2:]

        def transpose(t, batch_ndim):
            if layout is torch.sparse_csc:
                return t.transpose(batch_ndim, batch_ndim + 1)
            return t

        mn = [5, 2, 0]
        for (m, n) in itertools.product(mn, mn):
            size = (m, n)
            dense = make_tensor(size, dtype=dtype, device=device)
            sparse = to_compressed(dense)
            self.assertEqual(sparse.to_dense(), dense)

        batch_shape = (2, 3)
        compressed_indices = torch.tensor([0, 3, 5], device=device).repeat(6, 1).reshape(*batch_shape, -1)
        plain_indices = torch.tensor([0, 1, 2, 0, 1], device=device).repeat(6, 1).reshape(*batch_shape, -1)
        values = torch.tensor([1, 2, 1, 3, 4], device=device, dtype=dtype).repeat(6, 1).reshape(*batch_shape, -1)
        sparse = compressed_constructor(compressed_indices, plain_indices, values, dtype=dtype, device=device)
        dense_shape = get_dense_shape(sparse.shape, len(batch_shape))
        dense = torch.tensor([[1, 2, 1], [3, 4, 0]], dtype=dtype, device=device).repeat(6, 1).reshape(dense_shape)
        self.assertEqual(sparse.to_dense(), transpose(dense, len(batch_shape)))

    @dtypes(*all_types_and_complex_and(torch.half, torch.bool, torch.bfloat16))
    def test_sparse_csr_to_dense(self, device, dtype):
        self._test_sparse_compressed_to_dense(device, dtype, torch.sparse_csr)

    @dtypes(*all_types_and_complex_and(torch.half, torch.bool, torch.bfloat16))
    def test_sparse_csc_to_dense(self, device, dtype):
        self._test_sparse_compressed_to_dense(device, dtype, torch.sparse_csc)

    @skipMeta
    @skipCPUIfNoMklSparse
    @coalescedonoff
    @dtypes(torch.double)
    def test_coo_to_csr_convert(self, device, dtype, coalesced):
        with self.assertRaisesRegex(RuntimeError, "Input is supposed to be a vector"):
            torch._convert_indices_from_coo_to_csr(
                torch.randint(100, (5, 5), device=device),
                size=100)

        size = (5, 5)
        sparse_dim = 2
        nnz = 10
        sparse_coo, _, _ = self.genSparseTensor(size, sparse_dim, nnz, coalesced, device, dtype)
        sparse_csr = sparse_coo.to_sparse_csr()

        self.assertTrue(sparse_csr.is_sparse_csr)
        self.assertEqual(sparse_csr.to_dense(), sparse_coo.to_dense())

        vec = torch.randn((5, 1), dtype=dtype, device=device)
        coo_product = sparse_coo.matmul(vec)
        csr_product = sparse_csr.matmul(vec)

        self.assertEqual(coo_product, csr_product)

        vec = torch.randn((100, 1), dtype=dtype, device=device)
        index = torch.tensor([
            [1, 0, 35, 14, 39, 6, 71, 66, 40, 27],
            [92, 31, 62, 50, 22, 65, 89, 74, 56, 34],
        ], dtype=torch.int32)
        values = torch.tensor([1, 2, 3, 4, 5, 6, 7, 8, 9, 10], dtype=dtype, device=device)
        coo = torch.sparse_coo_tensor(index, values, torch.Size([100, 100]), dtype=dtype, device=device)
        csr = coo.to_sparse_csr()

        self.assertEqual(coo.matmul(vec), csr.matmul(vec))

        col_indices = torch.tensor([
            31, 92, 65, 50, 34, 62, 22, 56, 74, 89
        ], dtype=torch.int64, device=device)
        self.assertEqual(csr.col_indices(), col_indices)

        values = torch.tensor([2, 1, 6, 4, 10, 3, 5, 9, 8, 7], dtype=dtype, device=device)
        self.assertEqual(csr.values(), values)

    @parametrize("blocksize", [2, 4])
    @dtypes((torch.double, torch.int32), (torch.double, torch.int64))
    @unittest.skipIf(not TEST_SCIPY, "SciPy not found")
    @skipMeta
    def test_csr_to_block_csr(self, device, dtypes, blocksize):
        for shape in [(24, 24), (12, 24)]:
            dtype, index_dtype = dtypes
            m, k = shape
            nnz = random.randint(0, m * k)
            t = self.genSparseCSRTensor((m * blocksize, k * blocksize), nnz, dtype=dtype,
                                        device=device, index_dtype=index_dtype)
            st = sp.csr_matrix((t.values().cpu(), t.col_indices().cpu(), t.crow_indices().cpu()), shape=tuple(t.size()))
            block_t = t.to_sparse_bsr((blocksize, blocksize))
            self.assertEqual(block_t.values().dim(), 3)
            self.assertTrue(block_t.layout == torch.sparse_bsr)
            block_st = st.tobsr(blocksize=(blocksize, blocksize))
            self.assertEqual(block_t.values().cpu(), block_st.data)
            self.assertEqual(block_t.col_indices().cpu(), torch.tensor(block_st.indices).to(index_dtype))
            self.assertEqual(block_t.crow_indices().cpu(), torch.tensor(block_st.indptr).to(index_dtype))

    @dtypes(torch.double)
    @unittest.skipIf(not TEST_SCIPY, "SciPy not found")
    def test_csr_to_block_csr_errors(self, device, dtype):
        for index_dtype in [torch.int32, torch.int64]:
            nnz = 15
            t = self.genSparseCSRTensor((16, 16), nnz, dtype=dtype,
                                        device=device, index_dtype=index_dtype)
            with self.assertRaisesRegex(RuntimeError, "must be square."):
                block_t = t.to_sparse_bsr((2, 3))

            with self.assertRaisesRegex(RuntimeError, r"size \(16, 16\) with block size \(5, 5\)"):
                block_t = t.to_sparse_bsr((5, 5))

    # TODO: Support auto generation of device check for sparse tensors
    # See: https://github.com/pytorch/pytorch/issues/59058
    @onlyCUDA
    @dtypes(torch.double)
    def test_matmul_device_mismatch(self, device, dtype):
        cpu = torch.rand((10, 10))
        cuda = cpu.cuda()
        for s, m1, m2 in itertools.product((cpu, cuda), repeat=3):
            csr = m1.to_sparse()
            if s.device == csr.device == m2.device:
                torch.addmm(s, csr, m2)
            else:
                with self.assertRaisesRegex(RuntimeError, "Expected all tensors to be on the same device"):
                    torch.addmm(s, csr, m2)

    @skipCPUIfNoMklSparse
    @skipCUDAIfNoSparseGeneric
    @dtypes(*floating_and_complex_types())
    @dtypesIfCUDA(*floating_and_complex_types_and(
                  *[torch.half] if SM53OrLater else [],
                  *[torch.bfloat16] if SM80OrLater else []))
    def test_csr_matvec(self, device, dtype):

        if TEST_WITH_ROCM and (dtype == torch.half or dtype == torch.bfloat16):
            self.skipTest("ROCm doesn't work with half dtypes correctly.")

        side = 100
        for index_dtype in [torch.int32, torch.int64]:
            csr = self.genSparseCSRTensor((side, side), 1000, device=device, dtype=dtype, index_dtype=index_dtype)
            vec = torch.randn(side, dtype=dtype, device=device)

            res = csr.matmul(vec)
            expected = csr.to_dense().matmul(vec)

            self.assertEqual(res, expected)

            bad_vec = torch.randn(side + 10, dtype=dtype, device=device)
            err_msg = "size mismatch, got"
            with self.assertRaisesRegex(RuntimeError, err_msg):
                csr.matmul(bad_vec)

    @onlyCUDA
    @unittest.skipIf(not (CUDA11OrLater or TEST_WITH_ROCM), "Only CUDA 11+ is supported")
    @skipCUDAIfRocmVersionLessThan((5, 2))
    @dtypes(torch.float32, torch.float64, torch.complex64, torch.complex128)
    def test_baddbmm(self, device, dtype):
        def run_test(c, a, a_batched, b, op_b=False, op_out=False, *, dtype=None, device=None):
            alpha = complex(random.random(), random.random()) if dtype.is_complex else random.random()
            beta = complex(random.random(), random.random()) if dtype.is_complex else random.random()
            b = b.mH if (op_b and a.shape == b.shape) else b

            actual = torch.baddbmm(c, a_batched, b, alpha=alpha, beta=beta)

            out = torch.empty_like(c.mH if op_out and a.shape == b.shape else c)
            torch.baddbmm(c, a_batched, b, alpha=alpha, beta=beta, out=out)

            expected = [torch.addmm(c[i], a, b[i], alpha=alpha, beta=beta) for i in range(c.shape[0])]
            expected = torch.stack(expected, 0)

            self.assertEqual(actual, out)
            self.assertEqual(actual, expected)

        for index_dtype in [torch.int32, torch.int64]:
            for (m, n, k), batch_size, noncontiguous in zip(itertools.product([2, 5], repeat=3), [1, 3], [True, False]):
                nnz = random.randint(0, m * k)
                a = self.genSparseCSRTensor((m, k), nnz, dtype=dtype, device=device, index_dtype=index_dtype)

                # a_batched is a regular CSR tensor but with a batch dimension in the shape
                a_batched = torch._sparse_csr_tensor_unsafe(
                    a.crow_indices(), a.col_indices(), a.values(), (batch_size, m, k))

                b = make_tensor((batch_size, k, n), dtype=dtype, device=device, noncontiguous=noncontiguous)
                c = make_tensor((batch_size, m, n), dtype=dtype, device=device, noncontiguous=noncontiguous)
                for op_b, op_out in itertools.product([True, False], repeat=2):
                    run_test(c, a, a_batched, b, op_b, op_out, dtype=dtype, device=device)

    @onlyCUDA
    @unittest.skipIf(not CUDA11OrLater, "Only CUDA 11+ is supported")
    @skipCUDAIfNoSparseGeneric
    @dtypes(torch.float32, torch.float64, torch.complex64, torch.complex128)
    def test_bmm(self, device, dtype):
        def run_test(a, a_batched, b, op_b=False, op_out=False, *, dtype=None, device=None):
            b = b.mH if (op_b and a.shape == b.shape) else b

            actual = torch.bmm(a_batched, b)

            out = torch.empty_like(actual.mH if op_out and a.shape == b.shape else actual)
            torch.bmm(a_batched, b, out=out)

            expected = [torch.mm(a, b[i]) for i in range(b.shape[0])]
            expected = torch.stack(expected, 0)

            self.assertEqual(actual, out)
            self.assertEqual(actual, expected)

        for index_dtype in [torch.int32, torch.int64]:
            for (m, n, k), batch_size, noncontiguous in zip(itertools.product([2, 5], repeat=3), [1, 3], [True, False]):
                nnz = random.randint(0, m * k)
                a = self.genSparseCSRTensor((m, k), nnz, dtype=dtype, device=device, index_dtype=index_dtype)

                # a_batched is a regular CSR tensor but with a batch dimension in the shape
                a_batched = torch._sparse_csr_tensor_unsafe(
                    a.crow_indices(), a.col_indices(), a.values(), (batch_size, m, k))

                b = make_tensor((batch_size, k, n), dtype=dtype, device=device, noncontiguous=noncontiguous)
                for op_b, op_out in itertools.product([True, False], repeat=2):
                    run_test(a, a_batched, b, op_b, op_out, dtype=dtype, device=device)

    def run_test_block_addmm_addmv(self,
                                   addmv_addmm,
                                   c,
                                   a,
                                   b,
                                   op_b=False,
                                   op_out=False,
                                   *,
                                   dtype=None,
                                   device=None,
                                   ref=_npref_block_addmm_addmv):
        alpha = complex(random.random(), random.random()) if dtype.is_complex else random.random()
        beta = complex(random.random(), random.random()) if dtype.is_complex else random.random()
        b = b.mH if (op_b and a.shape == b.shape) else b

        actual = addmv_addmm(c, a, b, alpha=alpha, beta=beta)

        out = torch.empty_like(c.mH if op_out and a.shape == b.shape else c)
        addmv_addmm(c, a, b, alpha=alpha, beta=beta, out=out)
        expected = ref(c, a, b, alpha, beta)

        self.assertEqual(actual, out)
        self.assertEqual(actual, expected)

    # TODO: block_size 1 is broken
    @parametrize("block_size", [2, 3])
    @parametrize("index_dtype", [torch.int32, torch.int64])
    @parametrize("noncontiguous", [True, False])
    @skipCPUIfNoMklSparse
    @unittest.skipIf(not TEST_SCIPY, "SciPy not found")
    @dtypes(*floating_and_complex_types())
    @dtypesIfCUDA(*floating_and_complex_types_and(
                  *[torch.half] if SM53OrLater else [],
                  *[torch.bfloat16] if SM80OrLater else []))
    @precisionOverride({torch.float32: 1e-3, torch.complex64: 1e-3,
                        torch.float64: 1e-5, torch.complex128: 1e-5,
                        torch.float16: 1e-3, torch.bfloat16: 1e-3})
    def test_block_addmm(self, device, dtype, index_dtype, block_size, noncontiguous):

        def make_transposed_addmm_op(f):

            def tt(t):
                if isinstance(t, torch.Tensor):
                    return t.transpose(-2, -1)
                else:
                    # assume numpy/scipy spmatrix
                    return t.transpose()

            @functools.wraps(f)
            def wrapper(c, a, b, alpha=None, beta=None, out=None):
                if out is not None:
                    # the ref takes no out kwarg
                    assert isinstance(out, torch.Tensor)
                    # tranpose inplace to propogate out to checking context
                    out.transpose_(-2, -1)
                    return f(tt(c), tt(b), tt(a), alpha=alpha, beta=beta, out=out)
                else:
                    return f(tt(c), tt(b), tt(a), alpha=alpha, beta=beta)

            return wrapper

        def ref_sp_numpy(c, a, b, alpha=None, beta=None, out=None):

            def prep_input(t):

                def to_sp_block_compressed(t):

                    if t.layout is torch.sparse_bsc:
                        tt = t.transpose(-1, -2)
                    else:
                        tt = t

                    t_sp_bsr = sp.bsr_matrix(
                        (
                            tt.values().cpu().numpy(),
                            tt.col_indices().cpu().numpy(),
                            tt.crow_indices().cpu().numpy(),
                        ),
                        shape=tt.shape,
                    )

                    if t.layout is torch.sparse_bsc:
                        return t_sp_bsr.transpose()
                    else:
                        return t_sp_bsr

                if t.layout is not torch.strided:
                    return to_sp_block_compressed(t)
                else:
                    return t.cpu().resolve_conj().numpy()

            res = _npref_block_addmm_addmv(
                *map(lambda t: prep_input(t), (c, a, b)),
                alpha,
                beta
            )

            if out is not None:
                out.copy_(res)
                return out
            else:
                return res

        def ref_half_bfloat16(c, a, b, alpha=None, beta=None, out=None):
            res = alpha * (a.to_dense().to(torch.float32) @ b.to_dense().to(torch.float32)).to(a.dtype) + beta * c
            if out is not None:
                out.copy_(res)
                return out
            else:
                return res

        if dtype in (torch.half, torch.bfloat16):
            ref = ref_half_bfloat16
        else:
            ref = ref_sp_numpy

        for (m, n, k) in itertools.product([2, 5], repeat=3):
            nnz = random.randint(0, m * k)
            a = self.genSparseCSRTensor((m, k), nnz, dtype=dtype, device=device, index_dtype=index_dtype)
            a_data = make_tensor((nnz, block_size, block_size), dtype=dtype, device=device)
            a_data = a_data.mT if noncontiguous else a_data
            a = torch._sparse_bsr_tensor_unsafe(a.crow_indices(), a.col_indices(),
                                                a_data, (m * block_size, k * block_size))
            b = make_tensor((k * block_size, n * block_size), dtype=dtype, device=device, noncontiguous=noncontiguous)
            c = make_tensor((m * block_size, n * block_size), dtype=dtype, device=device, noncontiguous=noncontiguous)
            for op_b, op_out in itertools.product([True, False], repeat=2):
                self.run_test_block_addmm_addmv(torch.addmm, c, a, b, op_b, op_out, dtype=dtype, device=device, ref=ref)
                self.run_test_block_addmm_addmv(make_transposed_addmm_op(torch.addmm),
                                                c,
                                                a,
                                                b,
                                                op_b,
                                                op_out,
                                                dtype=dtype,
                                                device=device,
                                                ref=make_transposed_addmm_op(ref))

    @parametrize("block_size", [2, 3])
    @parametrize("index_dtype", [torch.int32, torch.int64])
    @parametrize("noncontiguous", [True, False])
    @skipCPUIfNoMklSparse
    @unittest.skipIf(not TEST_SCIPY, "SciPy not found")
    @dtypes(torch.float32, torch.float64, torch.complex64, torch.complex128)
    def test_block_addmv(self, device, dtype, index_dtype, block_size, noncontiguous):
        # TODO: Explicitly disable block size 1 support
        # if (TEST_WITH_ROCM or not TEST_CUSPARSE_GENERIC) and block_size == 1:
        #     return
        for (m, k) in itertools.product([2, 5], repeat=2):
            nnz = random.randint(0, m * k)
            if not noncontiguous:
                a = self.genSparseCSRTensor((m * block_size, k * block_size), nnz,
                                            dtype=dtype, device=device, index_dtype=index_dtype)
                a = a.to_sparse_bsr((block_size, block_size))
            else:
                a = self.genSparseCSRTensor((m, k), nnz, dtype=dtype, device=device, index_dtype=index_dtype)
                a_data = make_tensor((nnz, block_size, block_size), dtype=dtype, device=device)
                a_data = a_data.mT if noncontiguous else a_data   # Test column-major blocks
                a = torch._sparse_bsr_tensor_unsafe(a.crow_indices(), a.col_indices(),
                                                    a_data, (m * block_size, k * block_size))
            b = make_tensor((k * block_size,), dtype=dtype, device=device, noncontiguous=noncontiguous)
            c = make_tensor((m * block_size,), dtype=dtype, device=device, noncontiguous=noncontiguous)
            self.run_test_block_addmm_addmv(torch.addmv, c, a, b, dtype=dtype, device=device)

    @parametrize("block_size", [2, 3])
    @parametrize("index_dtype", [torch.int32, torch.int64])
    @parametrize("noncontiguous", [True, False])
    @skipCPUIfNoMklSparse
    @unittest.skipIf(not TEST_SCIPY, "SciPy not found")
    @dtypes(torch.float32, torch.float64, torch.complex64, torch.complex128)
    def test_block_triangular_solve(self, device, dtype, index_dtype, block_size, noncontiguous):
        def run_test(a, b, upper, transpose, unitriangular, op_out):
            if unitriangular and self.device_type == 'cpu':
                # TODO: When unitriangular=True results are not correct on CPU
                return

            if not upper and self.device_type == 'cpu':
                # TODO: When upper=False some generated inputs might crash on CPU
                return

            actual = torch.triangular_solve(b, a, upper=upper, unitriangular=unitriangular, transpose=transpose)
            actual_X = actual.solution
            actual_A_clone = actual.cloned_coefficient
            self.assertTrue(actual_A_clone.numel() == 0)
            if a._nnz() == 0:
                self.assertTrue(actual_X.isnan().all())
                return

            # TODO: replace with torch method when implemented to_dense() on block sparse tensor
            a_bsr = sp.bsr_matrix(
                (
                    a.values().cpu().numpy(),
                    a.col_indices().cpu().numpy(),
                    a.crow_indices().cpu().numpy(),
                ),
                shape=a.shape,
            )
            expected_X, _ = torch.triangular_solve(
                b,
                torch.tensor(a_bsr.todense(), device=device),
                transpose=transpose,
                upper=upper,
                unitriangular=unitriangular)

            if expected_X.isnan().any():
                # TODO: zeros on the diagonal are not handled for CPU path
                # there's no way to query this info from MKL
                if self.device_type == 'cuda' and not TEST_WITH_ROCM:
                    self.assertTrue(actual_X.isnan().any() or actual_X.isinf().any())
                return

            self.assertEqual(actual_X, expected_X)

            out = torch.empty_like(b.mH if op_out and a.shape == b.shape else b)
            torch.triangular_solve(
                b, a,
                upper=upper, unitriangular=unitriangular, transpose=transpose, out=(out, actual_A_clone)
            )
            self.assertEqual(out, actual_X)
            self.assertEqual(out, expected_X)

        for (m, k) in itertools.product([2, 3], [1, 3]):
            nnz = random.randint(0, m * m)
            if not noncontiguous:
                a = self.genSparseCSRTensor((m * block_size, m * block_size), nnz,
                                            dtype=dtype, device=device, index_dtype=index_dtype)
                a = a.to_sparse_bsr((block_size, block_size))
            else:
                a = self.genSparseCSRTensor((m, m), nnz, dtype=dtype, device=device, index_dtype=index_dtype)
                a_data = make_tensor((nnz, block_size, block_size), dtype=dtype, device=device)
                a_data = a_data.mT if noncontiguous else a_data  # Test column-major blocks
                a = torch._sparse_bsr_tensor_unsafe(a.crow_indices(), a.col_indices(),
                                                    a_data, (m * block_size, m * block_size))
            b = make_tensor((m * block_size, k), dtype=dtype, device=device, noncontiguous=noncontiguous)

            for (upper, unitriangular, transpose, op_out) in itertools.product([True, False], repeat=4):
                run_test(a, b, upper, unitriangular, transpose, op_out)

    @skipCPUIfNoMklSparse
    @unittest.skipIf(not CUDA11OrLater, "Only CUDA 11+ is supported")
    @dtypes(torch.double)
    def test_mm(self, device, dtype):
        def test_shape(di, dj, dk, nnz0=None, nnz1=None):
            for index_dtype in [torch.int32, torch.int64]:
                alpha = random.random()
                beta = random.random()

                def _test_addmm(t, x, y):
                    # TODO: addmm doesn't support strided result for sparse inputs.
                    # res = beta * t  + alpha * (x @ y)
                    res = torch.addmm(t, x, y, beta=beta, alpha=alpha)
                    expected = torch.addmm(t, x.to_dense(), y.to_dense(), beta=beta, alpha=alpha)
                    self.assertEqual(res, expected)

                    res = torch.addmm(t, x, y)
                    expected = torch.addmm(t, x.to_dense(), y.to_dense())
                    self.assertEqual(res, expected)

                def _test_mm(x, y):
                    res = torch.mm(x, y)
                    expected = torch.mm(x.to_dense(), y.to_dense())
                    if x.layout is torch.strided or y.layout is torch.strided:
                        self.assertEqual(res.layout, torch.strided)
                    else:
                        self.assertEqual(res.layout, torch.sparse_csr)
                    self.assertEqual(res.to_dense(), expected)

                def _test(t, x, y):
                    _test_addmm(t, x, y)
                    _test_mm(x, y)

                if nnz0 is None:
                    nnz0 = random.randint(di * dk // 2, di * dk)
                t = torch.randn(di, dj, dtype=dtype, device=device)
                x = self.genSparseCSRTensor((di, dk), nnz0, device=device, dtype=dtype, index_dtype=index_dtype)
                y = torch.randn(dk, dj, dtype=dtype, device=device)
                _test(t, x, y)

                t = torch.randn(di, dj, dtype=dtype, device=device)
                x = self.genSparseCSCTensor((di, dk), nnz0, device=device, dtype=dtype, index_dtype=index_dtype)
                y = torch.randn(dk, dj, dtype=dtype, device=device)
                _test(t, x, y)

                if nnz1 is None:
                    nnz1 = random.randint(dk * dj // 2, dk * dj)
                t = torch.randn(di, dj, dtype=dtype, device=device)
                x = torch.randn(di, dk, dtype=dtype, device=device)
                y = self.genSparseCSRTensor((dk, dj), nnz1, device=device, dtype=dtype, index_dtype=index_dtype)
                _test(t, x, y)

                t = torch.randn(di, dj, dtype=dtype, device=device)
                x = torch.randn(di, dk, dtype=dtype, device=device)
                y = self.genSparseCSCTensor((dk, dj), nnz1, device=device, dtype=dtype, index_dtype=index_dtype)
                _test(t, x, y)

                x_shape, y_shape = x.shape, y.shape

                gen_csr_csc = [self.genSparseCSRTensor, self.genSparseCSCTensor]

                # Test mm({CSR, CSC}, {CSR, CSC})
                for gen_x, gen_y in itertools.product(gen_csr_csc, gen_csr_csc):
                    x = gen_x(x_shape, nnz0, device=device, dtype=dtype, index_dtype=index_dtype)
                    y = gen_y(y_shape, nnz1, device=device, dtype=dtype, index_dtype=index_dtype)
                    _test_mm(x, y)

        for i in [2, 4]:
            for j in [2, 4, 7]:
                for k in [2, 3, 7]:
                    test_shape(i, j, k)
        test_shape(4, 4, 4, 0, 0)

    @skipCPUIfNoMklSparse
    @dtypes(*floating_and_complex_types())
    @dtypesIfCUDA(*floating_and_complex_types_and(
                  *[torch.half] if SM53OrLater and TEST_CUSPARSE_GENERIC else [],
                  *[torch.bfloat16] if SM80OrLater and TEST_CUSPARSE_GENERIC else []))
    @precisionOverride({torch.bfloat16: 1e-2, torch.float16: 1e-2})
    def test_sparse_mm(self, device, dtype):
        def test_shape(d1, d2, d3, nnz, transposed, index_dtype):
            if transposed:
                D = torch.randn(d3, d2, dtype=dtype, device=device).t_()
            else:
                D = torch.randn(d2, d3, dtype=dtype, device=device)
            S = self.genSparseCSRTensor((d1, d2), nnz, device=device, dtype=dtype, index_dtype=index_dtype)
            S_dense = S.to_dense()
            self.assertEqual(torch.sparse.mm(S, D), torch.mm(S_dense, D))

        for index_dtype in [torch.int32, torch.int64]:
            test_shape(7, 8, 9, 20, False, index_dtype)
            test_shape(7, 8, 9, 20, True, index_dtype)

    @dtypes(*floating_and_complex_types())
    @dtypesIfCUDA(*floating_and_complex_types_and(
                  *[torch.half] if SM53OrLater and TEST_CUSPARSE_GENERIC else [],
                  *[torch.bfloat16] if SM80OrLater and TEST_CUSPARSE_GENERIC else []))
    @precisionOverride({torch.bfloat16: 1e-2, torch.float16: 1e-2})
    def test_sparse_addmm(self, device, dtype):
        def test_shape(m, n, p, nnz, broadcast, index_dtype, alpha_beta=None):
            if alpha_beta is None:
                alpha = random.random()
                beta = random.random()
            else:
                alpha, beta = alpha_beta
            if broadcast:
                D1 = make_tensor((), dtype=dtype, device=device)
            else:
                D1 = make_tensor([n, p], dtype=dtype, device=device)
            D2 = make_tensor([m, p], dtype=dtype, device=device)
            S = self.genSparseCSRTensor([n, m], nnz, dtype=dtype, device=device, index_dtype=index_dtype)
            S_dense = S.to_dense()
            Y = torch.sparse.addmm(D1, S, D2, beta=beta, alpha=alpha)
            Y_dense = torch.addmm(D1, S_dense, D2, beta=beta, alpha=alpha)
            self.assertEqual(Y, Y_dense)

        for index_dtype in [torch.int32, torch.int64]:
            test_shape(7, 8, 9, 20, False, index_dtype, None)
            test_shape(7, 8, 9, 20, True, index_dtype, None)
            test_shape(7, 8, 9, 20, False, index_dtype, (1, 0))
            test_shape(7, 8, 9, 20, True, index_dtype, (1, 0))
            test_shape(7, 8, 9, 20, False, index_dtype, (1, 1))
            test_shape(7, 8, 9, 20, True, index_dtype, (1, 1))

    @skipCPUIfNoMklSparse
    @dtypes(*floating_and_complex_types())
    @precisionOverride({torch.double: 1e-8, torch.float: 1e-4, torch.bfloat16: 0.6,
                        torch.half: 1e-1, torch.cfloat: 1e-4, torch.cdouble: 1e-8})
    @dtypesIfCUDA(*floating_types_and(torch.complex64,
                                      *[torch.bfloat16] if SM80OrLater else [],
                                      *[torch.half] if SM53OrLater else [],
                                      *[torch.complex128] if CUSPARSE_SPMM_COMPLEX128_SUPPORTED else []))
    @sparse_compressed_nonblock_layouts()
    @skipCUDAIf(
        not _check_cusparse_spgemm_available(),
        "cuSparse Generic API SpGEMM is not available"
    )
    def test_addmm_all_sparse_csr(self, device, dtype, layout):
        M = torch.randn(10, 25, device=device).to(dtype)
        m1 = torch.randn(10, 50, device=device).to(dtype)
        m2 = torch.randn(50, 25, device=device).to(dtype)
        _test_addmm_addmv(self, torch.addmm, M, m1, m2, layout=layout, mode="all_sparse")

        # Test 0-strided
        M = torch.randn(10, 1, device=device).to(dtype).expand(10, 25)
        m1 = torch.randn(10, 1, device=device).to(dtype).expand(10, 50)
        m2 = torch.randn(50, 25, device=device).to(dtype)
        _test_addmm_addmv(self, torch.addmm, M, m1, m2, layout=layout, mode="all_sparse")

        # Test beta=0, M=nan
        M = torch.full((10, 25), float('nan'), device=device).to(dtype)
        m1 = torch.randn(10, 50, device=device).to(dtype)
        m2 = torch.randn(50, 25, device=device).to(dtype)
        _test_addmm_addmv(self, torch.addmm, M, m1, m2, beta=0, layout=layout, mode="all_sparse")

        # Test transpose
        for t1, t2, t3, t4 in itertools.product([True, False], repeat=4):
            def maybe_transpose(cond, m):
                if not cond:
                    return m
                return m.t().clone(memory_format=torch.contiguous_format).t()

            M = maybe_transpose(t1, torch.randn(10, 25, device=device).to(dtype))
            m1 = maybe_transpose(t2, torch.randn(10, 50, device=device).to(dtype))
            m2 = maybe_transpose(t3, torch.randn(50, 25, device=device).to(dtype))
            _test_addmm_addmv(self, torch.addmm, M, m1, m2, transpose_out=t4, layout=layout, mode="all_sparse")

    @onlyCPU
    @skipCPUIfNoMklSparse
    @dtypes(*floating_and_complex_types())
    @sparse_compressed_nonblock_layouts()
    def test_addmm_dense_result(self, device, dtype, layout):
        M = torch.randn(10, 25, device=device).to(dtype)
        m1 = torch.randn(10, 50, device=device).to(dtype)
        m2 = torch.randn(50, 25, device=device).to(dtype)
        _test_addmm_addmv(self, torch.addmm, M, m1, m2, layout=layout, mode="dense_result")

        # Test 0-strided
        M = torch.randn(10, 1, device=device).to(dtype).expand(10, 25)
        m1 = torch.randn(10, 1, device=device).to(dtype).expand(10, 50)
        m2 = torch.randn(50, 25, device=device).to(dtype)
        _test_addmm_addmv(self, torch.addmm, M, m1, m2, layout=layout, mode="dense_result")

        # Test beta=0, M=nan
        M = torch.full((10, 25), float('nan'), device=device).to(dtype)
        m1 = torch.randn(10, 50, device=device).to(dtype)
        m2 = torch.randn(50, 25, device=device).to(dtype)
        _test_addmm_addmv(self, torch.addmm, M, m1, m2, beta=0, layout=layout, mode="dense_result")

        # Test transpose
        for t1, t2, t3, t4 in itertools.product([True, False], repeat=4):
            def maybe_transpose(cond, m):
                if not cond:
                    return m
                return m.t().clone(memory_format=torch.contiguous_format).t()

            M = maybe_transpose(t1, torch.randn(10, 25, device=device).to(dtype))
            m1 = maybe_transpose(t2, torch.randn(10, 50, device=device).to(dtype))
            m2 = maybe_transpose(t3, torch.randn(50, 25, device=device).to(dtype))
            _test_addmm_addmv(self, torch.addmm, M, m1, m2, transpose_out=t4, layout=layout, mode="dense_result")

    @parametrize("k", [0, 1, 8])
    @parametrize("n", [0, 1, 10])
    @parametrize("m", [0, 1, 25])
    @skipCPUIfNoMklSparse
    @dtypes(*floating_and_complex_types())
    @dtypesIfCUDA(*floating_types_and(torch.complex64,
                                      *[torch.bfloat16] if SM80OrLater else [],
                                      *[torch.half] if SM53OrLater else [],
                                      *[torch.complex128] if CUSPARSE_SPMM_COMPLEX128_SUPPORTED else []))
    @skipCUDAIf(
        not _check_cusparse_spgemm_available(),
        "cuSparse Generic API SpGEMM is not available"
    )
    @precisionOverride({torch.double: 1e-8, torch.float: 1e-4, torch.bfloat16: 0.6,
                        torch.half: 1e-1, torch.cfloat: 1e-4, torch.cdouble: 1e-8})
    def test_addmm_sizes_all_sparse_csr(self, device, dtype, m, n, k):
        M = torch.randn(n, m, device=device).to(dtype)
        m1 = torch.randn(n, k, device=device).to(dtype)
        m2 = torch.randn(k, m, device=device).to(dtype)
        _test_addmm_addmv(self, torch.addmm, M, m1, m2, layout=torch.sparse_csr, mode="all_sparse")

        M = torch.randn(n, m, device=device).to(dtype).to_sparse_csr()
        m1 = torch.randn(n, k + 1, device=device).to(dtype).to_sparse_csr()
        m2 = torch.randn(k, m, device=device).to(dtype).to_sparse_csr()
        self.assertRaisesRegex(RuntimeError, f"{n}x{k + 1}.*{k}x{m}", lambda: torch.addmm(M, m1, m2))
        self.assertRaisesRegex(RuntimeError, f"{n}x{k + 1}.*{k}x{m}", lambda: torch.mm(m1, m2))

    @skipCPUIfNoMklSparse
    @dtypes(torch.float)
    def test_addmm_errors(self, device, dtype):
        # test that the errors are the same for dense and sparse versions
        import re

        def test1(*, is_sparse):
            # shapes must be compatible for matrix multiplication
            a = make_tensor((2, 3), dtype=dtype, device=device)
            if is_sparse:
                a_sparse = a.to_sparse_csr()
                return torch.addmm(a, a_sparse, a)
            else:
                return torch.addmm(a, a, a)

        def test2(*, is_sparse):
            # mat2 must be a matrix
            a = make_tensor((2, 3), dtype=dtype, device=device)
            if is_sparse:
                a_sparse = a.to_sparse_csr()
                return torch.addmm(a, a_sparse, a.unsqueeze(0))
            else:
                return torch.addmm(a, a, a.unsqueeze(0))

        def test3(*, is_sparse):
            # the first input needs to be 1D or 2D
            a = make_tensor((3, 3), dtype=dtype, device=device)
            if is_sparse:
                a_sparse = a.to_sparse_csr()
                return torch.addmm(a.unsqueeze(0), a_sparse, a)
            else:
                return torch.addmm(a.unsqueeze(0), a, a)

        for test in (test1, test2, test3):
            try:
                test(is_sparse=False)
            except RuntimeError as msg:
                with self.assertRaisesRegex(RuntimeError, re.escape(str(msg))):
                    test(is_sparse=True)

    @skipCPUIfNoMklSparse
    @dtypes(torch.float)
    def test_mm_errors(self, device, dtype):
        # test that the errors are the same for dense and sparse versions
        import re

        def test1(*, is_sparse):
            # shapes must be compatible for matrix multiplication
            a = make_tensor((2, 3), dtype=dtype, device=device)
            if is_sparse:
                a_sparse = a.to_sparse_csr()
                return torch.mm(a_sparse, a)
            else:
                return torch.mm(a, a)

        def test2(*, is_sparse):
            # mat2 must be a matrix
            a = make_tensor((2, 3), dtype=dtype, device=device)
            if is_sparse:
                a_sparse = a.to_sparse_csr()
                return torch.mm(a_sparse, a.unsqueeze(0))
            else:
                return torch.mm(a, a.unsqueeze(0))

        for test in (test1, test2):
            try:
                test(is_sparse=False)
            except RuntimeError as msg:
                with self.assertRaisesRegex(RuntimeError, re.escape(str(msg))):
                    test(is_sparse=True)

    @dtypes(torch.float, torch.double)
    def test_add(self, device, dtype):
        def _test_spadd_shape(nnz, shape):
            # sparse.to_dense() uses torch.add internally so if torch.add is wrong,
            # the dense tensor will be wrong but this test would still pass
            # there's a separate test that checks for the correctness of the .to_dense() call
            x = self.genSparseCSRTensor(shape, nnz, dtype=dtype, device=device, index_dtype=torch.int32)
            y = torch.randn(*shape, dtype=dtype, device=device)
            r = random.random()

            res = torch.add(y, x, alpha=r)
            expected = y + r * x.to_dense()
            self.assertEqual(res, expected)

            # Non contiguous dense tensor
            s = list(shape)
            s[0] = shape[-1]
            s[-1] = shape[0]
            y = torch.randn(*s, dtype=torch.double, device=device)
            y.transpose_(0, len(s) - 1)
            r = random.random()

            res = torch.add(y, x, alpha=r)
            expected = y + r * x.to_dense()

            self.assertEqual(res, expected)

        ns = [2, 5]
        batch_shapes = [(), (2,), (2, 3)]
        for b, m, n in itertools.product(batch_shapes, ns, ns):
            _test_spadd_shape(0, (*b, m, n))
            _test_spadd_shape(m * n // 2, (*b, m, n))
            _test_spadd_shape(m * n, (*b, m, n))

    @dtypes(torch.float, torch.double)
    def test_mul(self, device, dtype):
        # TODO: This whole test should be migrated to OpInfos
        def _test_spadd_shape(fn, nnz, shape):
            x = self.genSparseCSRTensor(shape, nnz, dtype=dtype, device=device, index_dtype=torch.int32)
            y = self.genSparseCSRTensor(shape, nnz, dtype=dtype, device=device, index_dtype=torch.int32)

            # Forward comparison
            res_sparse_sparse = fn(y, x)
            res_dense_sparse = fn(y.to_dense(), x)
            res_sparse_dense = fn(y, x.to_dense())
            expected = fn(y.to_dense(), x.to_dense()).to_sparse_csr()
            self.assertEqual(res_sparse_sparse, expected)
            # TODO: While result of mul(dense, csr) is csr, it is not fully compressed.
            # That means it may contain materialized zeros, since the dense argument
            # is converted according to the sparsity pattern of csr. In the future
            # we might require the result to be fully compressed.
            self.assertEqual(res_dense_sparse.to_dense(), expected.to_dense())
            self.assertEqual(res_sparse_dense.to_dense(), expected.to_dense())

            # Grad comparison
            x = self.genSparseCSRTensor(shape, nnz, dtype=dtype, device=device, index_dtype=torch.int32)
            y = self.genSparseCSRTensor(shape, nnz, dtype=dtype, device=device, index_dtype=torch.int32)
            z = self.genSparseCSRTensor(shape, nnz, dtype=dtype, device=device, index_dtype=torch.int32)

            # csr * csr -> csr with csr, csr gradients
            x_a = x.clone().requires_grad_()
            y_a = y.clone().requires_grad_()

            fn(y_a, x_a).backward(z)

            x_dense_a = x.to_dense().requires_grad_()
            y_dense_a = y.to_dense().requires_grad_()

            fn(y_dense_a, x_dense_a).backward(z.to_dense())

            self.assertEqual(x_a.grad.layout, torch.sparse_csr)
            self.assertEqual(y_a.grad.layout, torch.sparse_csr)

            self.assertEqual(x_a.grad.to_dense(), x_dense_a.grad)
            self.assertEqual(y_a.grad.to_dense(), y_dense_a.grad)

            # TODO: Currently strided Tensors cannot have csr gradients
            # dense * csr -> csr with csr, dense gradients
            x_a = x.clone().requires_grad_()
            y_a = y.to_dense().clone().requires_grad_()
            err_msg = "Function MulBackward0 returned an invalid gradient at index 0 - expected layout Strided but got SparseCsr"
            with self.assertRaisesRegex(RuntimeError, err_msg):
                fn(y_a, x_a).backward(z)

            # csr * dense -> csr with dense, csr gradients
            x_a = x.to_dense().clone().requires_grad_()
            y_a = y.clone().requires_grad_()
            err_msg = "Function MulBackward0 returned an invalid gradient at index 1 - expected layout Strided but got SparseCsr"
            with self.assertRaisesRegex(RuntimeError, err_msg):
                fn(y_a, x_a).backward(z)

        _test_spadd_shape(torch.mul, 100, [100, 100])
        _test_spadd_shape(torch.mul, 0, [100, 100])
        _test_spadd_shape(torch.mul, 100, [100, 1])
        _test_spadd_shape(torch.mul, 100, [1, 100])

    @skipCPUIfNoMklSparse
    @dtypes(torch.float32, torch.float64, torch.complex64, torch.complex128)
    def test_sparse_add(self, device, dtype):
        def run_test(m, n, index_dtype):

            alpha = random.random()
            nnz1 = random.randint(0, m * n)
            nnz2 = random.randint(0, m * n)
            nnz3 = random.randint(0, m * n)

            if TEST_WITH_ROCM:
                # ROCm fails when nnz = 0
                nnz1, nnz2, nnz3 = max(1, nnz1), max(1, nnz2), max(1, nnz3)

            S1 = self.genSparseCSRTensor([m, n], nnz1, dtype=dtype, device=device, index_dtype=index_dtype)
            S2 = self.genSparseCSRTensor([m, n], nnz2, dtype=dtype, device=device, index_dtype=index_dtype)
            S3 = self.genSparseCSRTensor([m, n], nnz3, dtype=dtype, device=device, index_dtype=index_dtype)

            expected = torch.add(S1.to_dense(), S2.to_dense(), alpha=alpha)
            actual = torch.add(S1, S2, alpha=alpha, out=S3)

            self.assertEqual(actual.to_dense(), expected)
            self.assertEqual(S3.to_dense(), expected)

        for index_dtype in [torch.int32, torch.int64]:
            for m, n in itertools.product([3, 5], [3, 5]):
                run_test(m, n, index_dtype)

    @dtypes(torch.float32, torch.float64, torch.complex64, torch.complex128)
    def test_sparse_add_errors(self, device, dtype):
        def run_test(index_type):
            a = self.genSparseCSRTensor((2, 2), 3, dtype=dtype, device=device, index_dtype=index_dtype)
            b = self.genSparseCSRTensor((2, 1), 2, dtype=dtype, device=device, index_dtype=index_dtype)
            with self.assertRaisesRegex(RuntimeError, "Expected input tensors to have the same shape"):
                torch.add(a, b)

        for index_dtype in [torch.int32, torch.int64]:
            run_test(index_dtype)

    @skipCPUIfNoMklSparse
    @skipCUDAIf(
        not _check_cusparse_triangular_solve_available(),
        "cuSparse Generic API SpSV is not available"
    )
    @dtypes(torch.float32, torch.float64, torch.complex64, torch.complex128)
    @precisionOverride({torch.float32: 1e-3, torch.complex64: 1e-3,
                        torch.float64: 1e-8, torch.complex128: 1e-8})
    def test_sparse_triangular_solve(self, device, dtype):

        def run_test(n, k, upper, unitriangular, transpose, zero):
            triangle_function = torch.triu if upper else torch.tril
            make_A = torch.zeros if zero else make_tensor
            A = make_A((n, n), dtype=dtype, device=device)
            A = triangle_function(A)
            A_sparse = A.to_sparse_csr()
            B = make_tensor((n, k), dtype=dtype, device=device)

            expected = torch.triangular_solve(B, A, upper=upper, unitriangular=unitriangular, transpose=transpose)
            expected_X = expected.solution

            actual = torch.triangular_solve(B, A_sparse, upper=upper, unitriangular=unitriangular, transpose=transpose)
            actual_X = actual.solution
            actual_A_clone = actual.cloned_coefficient
            self.assertTrue(actual_A_clone.numel() == 0)
            if A_sparse._nnz() == 0:
                self.assertTrue(actual_X.isnan().all())
                return
            self.assertEqual(actual_X, expected_X)

            # test out with C contiguous strides
            out = torch.empty_strided((n, k), (k, 1), dtype=dtype, device=device)
            torch.triangular_solve(
                B, A_sparse,
                upper=upper, unitriangular=unitriangular, transpose=transpose, out=(out, actual_A_clone)
            )
            self.assertEqual(out, expected_X)

            # test out with F contiguous strides
            out = torch.empty_strided((n, k), (1, n), dtype=dtype, device=device)
            torch.triangular_solve(
                B, A_sparse,
                upper=upper, unitriangular=unitriangular, transpose=transpose, out=(out, actual_A_clone)
            )
            self.assertEqual(out, expected_X)
            self.assertEqual(out.stride(), (1, n))

            # test out with discontiguous strides
            out = torch.empty_strided((2 * n, k), (1, 2 * n), dtype=dtype, device=device)[::2]
            if n > 0 and k > 0:
                self.assertFalse(out.is_contiguous())
                self.assertFalse(out.t().is_contiguous())
            before_stride = out.stride()
            torch.triangular_solve(
                B, A_sparse,
                upper=upper, unitriangular=unitriangular, transpose=transpose, out=(out, actual_A_clone)
            )
            self.assertEqual(out, expected_X)
            self.assertEqual(out.stride(), before_stride)

        ks = [0, 1, 3]
        ns = [5, 3, 0]
        for (k, n), (upper, unitriangular, transpose, zero) in itertools.product(itertools.product(ks, ns),
                                                                                 itertools.product([True, False], repeat=4)):
            run_test(n, k, upper, unitriangular, transpose, zero)

    @skipCUDAIfRocm
    @skipCUDAIf(
        not _check_cusparse_sddmm_available(),
        "cuSparse Generic API SDDMM is not available"
    )
    @dtypes(torch.float32, torch.float64, torch.complex64, torch.complex128)
    @precisionOverride({torch.float32: 1e-3, torch.complex64: 1e-3,
                        torch.float64: 1e-8, torch.complex128: 1e-8})
    def test_sampled_addmm(self, device, dtype):
        def run_test(c, a, b, op_a, op_b, *, alpha=None, beta=None):
            if dtype.is_complex:
                alpha = random.random() + 0.3j if alpha is None else alpha
                beta = random.random() + 0.6j if beta is None else beta
            else:
                alpha = random.random() if alpha is None else alpha
                beta = random.random() if beta is None else beta

            if op_a and a.shape == b.shape:
                a = a.mH
            if op_b and a.shape == b.shape:
                b = b.mH

            actual = torch.sparse.sampled_addmm(c, a, b, alpha=alpha, beta=beta)

            out = torch.sparse_csr_tensor(
                *map(torch.clone, (actual.crow_indices(), actual.col_indices())),
                torch.empty_like(actual.values()),
                size=actual.shape
            )
            torch.sparse.sampled_addmm(c, a, b, alpha=alpha, beta=beta, out=out)

            spy_c = torch.sparse_csr_tensor(c.crow_indices(), c.col_indices(), torch.ones_like(c.values()), size=c.shape)
            expected = alpha * (a @ b) * spy_c.to_dense() + beta * c.to_dense()
            self.assertEqual(actual.to_dense(), out.to_dense())
            self.assertEqual(actual.to_dense(), expected)

        mnk = list(itertools.product([2, 5], repeat=3))

        # Add a test case for size 0 a and b tensors
        mnk = mnk + [(5, 5, 0)]

        batch_shapes = [(), (2,), (2, 3)] if self.device_type == 'cuda' else [(), ]
        tf = [True, False]
        for index_dtype in [torch.int32, torch.int64]:
            for (m, n, k), b, noncontiguous, bcast_c in itertools.product(mnk, batch_shapes, tf, tf):
                if bcast_c and len(b) == 0:
                    continue
                nnz = random.randint(0, m * n)
                c_batch = () if bcast_c else b
                c = self.genSparseCSRTensor((*c_batch, m, n), nnz, dtype=dtype, device=device, index_dtype=index_dtype)
                a = make_tensor((*b, m, k), dtype=dtype, device=device, noncontiguous=noncontiguous)
                b = make_tensor((*b, k, n), dtype=dtype, device=device, noncontiguous=noncontiguous)
                for op_a, op_b in itertools.product([True, False], repeat=2):
                    run_test(c, a, b, op_a, op_b)

    @skipCUDAIfRocm
    @skipCUDAIf(
        not _check_cusparse_sddmm_available(),
        "cuSparse Generic API SDDMM is not available"
    )
    @dtypes(torch.float32, torch.float64, torch.complex64, torch.complex128)
    def test_sampled_addmm_autograd(self, device, dtype):
        from torch.testing._internal.common_methods_invocations import sample_inputs_sparse_sampled_addmm

        samples = list(sample_inputs_sparse_sampled_addmm(None, device, dtype, requires_grad=True))

        for sample, dense_covector in zip(samples, [True, False]):
            c = sample.input
            a = sample.args[0]
            b = sample.args[1]

            # Compute sparse result
            output = torch.sparse.sampled_addmm(c, a, b, **sample.kwargs)
            covector = torch.randn_like(output).to_dense() if dense_covector else torch.randn_like(output)
            output.backward(covector)

            # Compute dense result and compare with sparse result
            c1, a1, b1 = map(lambda x: x.detach().to_dense().requires_grad_(True), [c, a, b])
            dense_output = sample.kwargs['alpha'] * (a1 @ b1) * torch.ones_like(c).to_dense() + sample.kwargs['beta'] * c1
            self.assertEqual(output, dense_output)
            dense_covector = covector.to_dense()
            dense_output.backward(dense_covector)
            self.assertEqual(c.grad, c1.grad)
            self.assertEqual(a.grad, a1.grad)
            self.assertEqual(b.grad, b1.grad)

    @skipCUDAIfRocm
    @onlyCUDA
    @skipCUDAIf(True, "Causes CUDA memory exception, see https://github.com/pytorch/pytorch/issues/72177")
    @skipCUDAIf(
        not _check_cusparse_sddmm_available(),
        "cuSparse Generic API SDDMM is not available"
    )
    @dtypes(torch.float32, torch.float64, torch.complex64, torch.complex128)
    @precisionOverride({torch.float32: 1e-3, torch.complex64: 1e-3,
                        torch.float64: 1e-8, torch.complex128: 1e-8})
    def test_sampled_addmm_zero_sized(self, device, dtype):
        def run_test(c, a, b):
            actual = torch.sparse.sampled_addmm(c, a, b)
            self.assertEqual(actual.shape, c.shape)

        for m, n, k in itertools.product([0, 5], repeat=3):
            c = torch.empty(m, n, dtype=dtype, device=device, layout=torch.sparse_csr)
            a = make_tensor((m, k), dtype=dtype, device=device)
            b = make_tensor((k, n), dtype=dtype, device=device)
            run_test(c, a, b)

    @onlyCUDA
    @skipCUDAIf(
        not (TEST_WITH_ROCM or _check_cusparse_sddmm_available()),
        "cuSparse Generic API SDDMM is not available"
    )
    @dtypes(torch.float32, torch.float64, torch.complex64, torch.complex128)
    def test_sampled_addmm_errors(self, device, dtype):
        # test that the errors are the same for dense and sparse sampled versions
        # import re

        # shapes must be compatible for matrix multiplication
        a = make_tensor((2, 3), dtype=dtype, device=device)
        a_sparse = a.to_sparse_csr()
        with self.assertRaisesRegex(RuntimeError, r"cannot be multiplied"):
            torch.sparse.sampled_addmm(a_sparse, a, a)

        # mat1 must be a matrix
        with self.assertRaisesRegex(RuntimeError, r"Expected mat1 to be a matrix"):
            torch.sparse.sampled_addmm(a_sparse, a[..., 0, :], a)

        # mat2 must be a matrix
        with self.assertRaisesRegex(RuntimeError, r"Expected mat2 to be a matrix"):
            torch.sparse.sampled_addmm(a_sparse, a, a[..., 0, :])

        a = make_tensor((2, 2), dtype=dtype, device=device)
        b = make_tensor((3, 3), dtype=dtype, device=device)
        b_sparse = b.to_sparse_csr()
        with self.assertRaisesRegex(RuntimeError, r"self.shape\[-2\] must match mat1.shape\[-2\]"):
            torch.sparse.sampled_addmm(b_sparse, a, a)

        b = make_tensor((2, 3), dtype=dtype, device=device)
        b_sparse = b.to_sparse_csr()
        with self.assertRaisesRegex(RuntimeError, r"self.shape\[-1\] must match mat2.shape\[-1\]"):
            torch.sparse.sampled_addmm(b_sparse, a, a)

        a = make_tensor((2, 2), dtype=dtype, device=device)
        a_sparse = a.to_sparse_csr()
        with self.assertRaisesRegex(RuntimeError, r"Expected mat1 to have strided layout"):
            torch.sparse.sampled_addmm(a_sparse, a_sparse, a_sparse)

        with self.assertRaisesRegex(RuntimeError, r"Expected mat2 to have strided layout"):
            torch.sparse.sampled_addmm(a_sparse, a, a_sparse)

    @skipMeta
    @dtypes(*all_types_and_complex_and(torch.half, torch.bool, torch.bfloat16))
    def test_coo_csr_conversion(self, device, dtype):
        for m, n in itertools.product([5, 2, 0], [5, 2, 0]):
            size = (m, n)
            dense = make_tensor(size, dtype=dtype, device=device)
            coo_sparse = dense.to_sparse()
            csr_sparse = coo_sparse.to_sparse_csr()

            self.assertEqual(csr_sparse.to_dense(), dense)

    @skipMeta
    @dtypes(*all_types_and_complex_and(torch.half, torch.bool, torch.bfloat16))
    def test_csr_coo_conversion(self, device, dtype):
        for m, n in itertools.product([5, 2, 0], [5, 2, 0]):
            size = (m, n)
            dense = make_tensor(size, dtype=dtype, device=device)
            csr_sparse = dense.to_sparse_csr()
            coo_sparse = csr_sparse.to_sparse()

            self.assertEqual(coo_sparse.to_dense(), dense)

    # Currently, there is no rule in PyTorch for filling zeros in the outputs
    #   from operations on Sparse CSR tensors. Hence only those operators are supported
    #   which have 0->0 correspondence, example: sin(0) = 0, tan(0) = 0 but
    #   cos(0) = 1 (and hence it's not supported).
    # Note: here, we do this test only for unary operators
    @ops(sparse_csr_unary_ufuncs)
    def test_zero_to_zero_correspondence_unary(self, device, dtype, op):
        zero = torch.zeros((1, 2), dtype=dtype, device=device)
        tensor_explicit_zeros = torch.sparse_csr_tensor([0, 1], [1], [0], dtype=dtype, device=device)

        output_zero = op(zero)
        expected_zero = zero.to(output_zero.dtype)

        output_explicit_zeros = op(tensor_explicit_zeros).to_dense()
        expected_explicit_zeros = tensor_explicit_zeros.to_dense().to(output_explicit_zeros.dtype)

        for (output, expected) in [
                (output_zero, expected_zero),
                (output_explicit_zeros, expected_explicit_zeros)
        ]:
            self.assertEqual(output, expected, f"This operator ({op.name}) should not be supported for "
                             "Sparse CSR as it breaks 0->0 correspondence.")

        for inp in [zero.to_sparse_csr(), tensor_explicit_zeros]:
            self.assertEqual(op(inp).values().numel(), inp.values().numel(),
                             f"{op.name} fails to preserve sparsity pattern.")

    @ops(sparse_csr_unary_ufuncs)
    def test_sparse_csr_unary_out(self, device, dtype, op):
        samples = op.sample_inputs(device, dtype)

        if not op.supports_out:
            self.skipTest("Skipped! Out not supported")

        for sample in samples:
            assert torch.is_tensor(sample.input)
            # Sparse CSR only supports 2D tensors as inputs
            # Fail early to prevent silent success with this test
            if sample.input.ndim != 2:
                raise ValueError("Expected 2D tensor but got tensor with dimension: {sample.input.ndim}.")

            sample.input = sample.input.to_sparse_csr()
            expect = op(sample.input, *sample.args, **sample.kwargs)

            out = self.genSparseCSRTensor(sample.input.size(), sample.input._nnz(),
                                          device=sample.input.device, dtype=expect.dtype,
                                          index_dtype=sample.input.crow_indices().dtype)
            op(sample.input, *sample.args, **sample.kwargs, out=out)

            self.assertEqual(out, expect)

    @ops(sparse_csr_unary_ufuncs)
    def test_sparse_csr_unary_inplace(self, device, dtype, op):
        samples = op.sample_inputs(device, dtype)

        if op.inplace_variant is None:
            self.skipTest("Skipped! Inplace variant not supported!")

        for sample in samples:
            assert torch.is_tensor(sample.input)
            # Sparse CSR only supports 2D tensors as inputs
            # Fail early to prevent silent success with this test
            if sample.input.ndim != 2:
                raise ValueError("Expected 2D tensor but got tensor with dimension: {sample.input.ndim}.")

            sample.input = sample.input.to_sparse_csr()
            expect = op(sample.input, *sample.args, **sample.kwargs)

            if not torch.can_cast(expect.dtype, dtype):
                with self.assertRaisesRegex(RuntimeError, "result type"):
                    op.inplace_variant(sample.input, *sample.args, **sample.kwargs)
                continue

            if sample.input.is_complex() and op.name == "abs":
                with self.assertRaisesRegex(RuntimeError, "not supported"):
                    op.inplace_variant(sample.input, *sample.args, **sample.kwargs)
                continue

            actual = op.inplace_variant(sample.input, *sample.args, **sample.kwargs)

            self.assertIs(actual, sample.input)
            self.assertEqual(actual, expect)

    @ops(sparse_csr_unary_ufuncs, dtypes=OpDTypes.supported, allowed_dtypes=[torch.double, torch.cdouble])
    def test_autograd_sparse_csr_unary(self, device, dtype, op):
        if op.name not in UNARY_EWISE_CSR_ALLOW_AUTOGRAD:
            self.skipTest(f"Skipped! Unary op {op.name} not supported with CSR input and autograd")

        samples = list(op.sample_inputs(device, dtype))

        # Fail early to prevent silent success with this test
        ndims_equals_2d = (s.input.ndim == 2 for s in samples)
        if not any(ndims_equals_2d):
            raise ValueError("Expected at least one 2D tensor in samples.")

        for sample in samples:
            # We must skip samples of low dimensionality, we can't covert them to sparsed compressed layouts
            if sample.input.ndim < 2:
                continue
            sparse_input = sample.input.to_sparse_csr().requires_grad_(True)

            def fn(input):
                output = op.gradcheck_wrapper(op.get_op(), input, *sample.args, **sample.kwargs)
                if sample.output_process_fn_grad is not None:
                    return sample.output_process_fn_grad(output)
                return output

            # Compute sparse result
            output = fn(sparse_input)
            covector = torch.randn_like(output)
            output.backward(covector)
            self.assertTrue(torch.is_tensor(sparse_input.grad))
            self.assertTrue(sparse_input.grad.is_sparse_csr)

            # Compute dense result and compare with sparse result
            dense_input = sparse_input.detach().to_dense().requires_grad_(True)
            dense_output = fn(dense_input)
            dense_covector = covector.to_dense()
            dense_output.backward(dense_covector)
            self.assertEqual(sparse_input.grad, dense_input.grad)

    @skipCUDAIfRocm
    @skipCUDAIf(
        not _check_cusparse_sddmm_available(),
        "cuSparse Generic API SDDMM is not available"
    )
    @dtypes(torch.float64)
    def test_autograd_dense_output_addmm(self, device, dtype):
        from torch.testing._internal.common_methods_invocations import sample_inputs_addmm

        samples = list(sample_inputs_addmm(None, device, dtype, requires_grad=True))

        # Fail early to prevent silent success with this test
        ndims_equals_2d = (s.args[0].ndim == 2 for s in samples)
        if not any(ndims_equals_2d):
            raise ValueError("Expected at least one 2D tensor in samples to convert to sparse.")

        for sample in samples:
            a = sample.args[0].relu().to_sparse_csr()

            # This path tests the autograd path wrt dense inputs
            for addmm in [torch.addmm, torch.sparse.addmm]:

                def fn(c, b):
                    output = addmm(c, a, b, **sample.kwargs)
                    if sample.output_process_fn_grad is not None:
                        return sample.output_process_fn_grad(output)
                    return output

                self.assertTrue(torch.autograd.gradcheck(fn, [sample.input, sample.args[1]], fast_mode=True))

                # noncontiguous
                c = make_tensor(sample.input.shape, device=device, dtype=dtype, noncontiguous=True, requires_grad=True)
                b = make_tensor(sample.args[1].shape, device=device, dtype=dtype, noncontiguous=True, requires_grad=True)
                self.assertTrue(torch.autograd.gradcheck(fn, [c, b], fast_mode=True))

                # Now test the autograd path wrt sparse inputs
                for reverse in [True, False]:
                    c, b = sample.input, sample.args[1]
                    if reverse and a.shape != b.shape:
                        continue

                    def fn(a):
                        inputs = (c, b, a) if reverse else (c, a, b)
                        output = addmm(*inputs, **sample.kwargs)
                        if sample.output_process_fn_grad is not None:
                            return sample.output_process_fn_grad(output)
                        return output

                    # gradcheck doesn't work for sparse CSR yet, compare against dense path
                    # Compute sparse result
                    a = a.detach().requires_grad_(True)
                    output = fn(a)
                    covector = torch.randn_like(output)
                    output.backward(covector)
                    self.assertTrue(torch.is_tensor(a.grad))
                    if addmm == torch.sparse.addmm:
                        self.assertTrue(a.grad.is_sparse_csr)
                    else:
                        self.assertTrue(a.grad.layout == torch.strided)

                    # Compute dense result and compare with sparse result
                    dense_a = a.detach().to_dense().requires_grad_(True)
                    dense_output = fn(dense_a)
                    self.assertEqual(output, dense_output)
                    dense_covector = covector.to_dense()
                    dense_output.backward(dense_covector)

                    if addmm == torch.sparse.addmm:
                        self.assertEqual(a.grad, dense_a.grad.sparse_mask(a))
                    else:
                        self.assertEqual(a.grad, dense_a.grad)

    @skipCUDAIfRocm
    @skipCPUIfNoMklSparse
    @dtypes(torch.float64)
    def test_autograd_dense_output_addmv(self, device, dtype):
        from torch.testing._internal.common_methods_invocations import sample_inputs_addmv

        samples = list(sample_inputs_addmv(None, device, dtype, requires_grad=True))

        # Fail early to prevent silent success with this test
        ndims_equals_2d = (s.args[0].ndim == 2 for s in samples)
        if not any(ndims_equals_2d):
            raise ValueError("Expected at least one 2D tensor in samples to convert to sparse.")

        for sample in samples:
            # TODO: Remove detach once we have autograd support for CSR input
            a = sample.args[0].to_sparse_csr().detach()

            def fn(c, b):
                output = torch.addmv(c, a, b, **sample.kwargs)
                if sample.output_process_fn_grad is not None:
                    return sample.output_process_fn_grad(output)
                return output

            self.assertTrue(torch.autograd.gradcheck(fn, [sample.input, sample.args[1]], fast_mode=True))

            # noncontiguous
            c = make_tensor(sample.input.shape, device=device, dtype=dtype, noncontiguous=True, requires_grad=True)
            b = make_tensor(sample.args[1].shape, device=device, dtype=dtype, noncontiguous=True, requires_grad=True)
            self.assertTrue(torch.autograd.gradcheck(fn, [c, b], fast_mode=True))

    @ops(binary_ops_with_dense_output, dtypes=OpDTypes.supported, allowed_dtypes=[torch.double, ])
    def test_autograd_dense_output(self, device, dtype, op):
        if op.name == "mv" and no_mkl_sparse and self.device_type == 'cpu':
            self.skipTest("MKL Sparse is not available")
        if op.name == "mv" and TEST_WITH_ROCM and self.device_type == 'cuda':
            # mv currently work only on CUDA
            self.skipTest("ROCm is not supported")

        samples = list(op.sample_inputs(device, dtype, requires_grad=True))

        # Fail early to prevent silent success with this test
        ndims_equals_2d = (s.input.ndim == 2 for s in samples)
        if not any(ndims_equals_2d):
            raise ValueError("Expected at least one 2D tensor in samples.")

        # Here we assume that the signature is op(sparse_input, dense_input) -> dense_output
        for sample in samples:
            # TODO: Remove detach once we have autograd support for CSR input
            sparse_input = sample.input.to_sparse_csr().detach()

            def fn(*args):
                output = op.gradcheck_wrapper(op.get_op(), sparse_input, *args, **sample.kwargs)
                if sample.output_process_fn_grad is not None:
                    return sample.output_process_fn_grad(output)
                return output

            self.assertTrue(torch.autograd.gradcheck(fn, sample.args, fast_mode=True))

            # noncontiguous
            args = [make_tensor(a.shape, device=device, dtype=dtype, noncontiguous=True, requires_grad=True) for a in sample.args]
            self.assertTrue(torch.autograd.gradcheck(fn, args, fast_mode=True))

    @dtypes(*all_types_and_complex())
    def test_direct_coo_csr_conversion(self, device, dtype):
        for m, n in itertools.product([5, 2, 0], [5, 2, 0]):
            size = (m, n)
            dense = make_tensor(size, dtype=dtype, device=device)
            coo_sparse = dense.to_sparse_coo()

            self.assertEqual(coo_sparse.to_sparse_csr().to_sparse_coo(), coo_sparse)

    @skipMeta
    @dtypes(*all_types_and_complex_and(torch.half, torch.bool, torch.bfloat16))
    def test_sum(self, device, dtype):
        def run_test(shape, nnz, index_type):
            a = self.genSparseCSRTensor(shape, nnz, dtype=dtype, device=device, index_dtype=index_dtype)
            self.assertEqual(a.sum(), a.values().sum())
            if dtype in floating_types():
                a.requires_grad_(True)
                a.sum().backward()
                self.assertEqual(a.grad, torch.ones(shape, dtype=dtype, device=device))
        for shape, index_dtype in itertools.product(
                [(10, 5), (10, 10)],
                [torch.int32, torch.int64]):
            run_test(shape, 0, index_dtype)
            run_test(shape, max(shape), index_dtype)
            run_test(shape, shape[0] * shape[1], index_dtype)


    @skipMeta
    @dtypes(*all_types_and_complex_and(torch.half, torch.bool, torch.bfloat16))
    @all_sparse_compressed_layouts()
    def test_transpose(self, device, dtype, layout):

        def _check_transpose_view(subject, transpose):
            self.assertTrue(transpose.values()._is_view())
            self.assertTrue(transpose._is_view())
            self.assertTrue(transpose._base is subject)

        def _check_layout_invariants(transpose):
            self.assertEqual(transpose.device, torch.device(device))
            compressed_indices_mth, plain_indices_mth = sparse_compressed_indices_methods[transpose.layout]
            compressed_indices, plain_indices = compressed_indices_mth(transpose), plain_indices_mth(transpose)
            # note: invariant check for bsr/bsc values is too strict wrt to value contiguity (invariant 3.7)
            if transpose.layout in (torch.sparse_bsr, torch.sparse_bsc):
                n_batch = compressed_indices.dim() - 1
                n_dense = transpose.dim() - 2 - n_batch
                self.assertTrue(transpose.values().is_contiguous()
                                or transpose.values().transpose(-2 - n_dense, -1 - n_dense).is_contiguous())
                torch._validate_sparse_compressed_tensor_args(compressed_indices, plain_indices, transpose.values().contiguous(),
                                                              transpose.shape, transpose.layout)
            else:
                torch._validate_sparse_compressed_tensor_args(compressed_indices, plain_indices, transpose.values(),
                                                              transpose.shape, transpose.layout)

        def check_good_transpose(subject, subject_dense, dim0, dim1, expected_layout):
            transpose = subject.transpose(dim0, dim1)
            # correct layout
            self.assertEqual(transpose.layout, expected_layout)
            # transpose must be return a view
            _check_transpose_view(subject, transpose)
            # result uses unsafe construction, so we check invariants
            _check_layout_invariants(transpose)
            self.assertEqual(transpose.to_dense(), subject_dense.transpose(dim0, dim1))

            round_trip = transpose.transpose(dim0, dim1)
            self.assertEqual(round_trip.layout, subject.layout)
            # transpose must be return a view
            _check_transpose_view(subject, round_trip)
            # result uses unsafe construction, so we check invariants
            _check_layout_invariants(round_trip)
            self.assertEqual(round_trip.to_dense(), subject_dense)

        def check_same_dim_transpose(subject, subject_dense, dim):
            transpose = subject.transpose(dim, dim)
            # correct layout
            self.assertEqual(transpose.layout, subject.layout)
            # transpose must be return a view
            _check_transpose_view(subject, transpose)
            # result uses unsafe construction, so we check invariants
            _check_layout_invariants(transpose)
            self.assertEqual(transpose.to_dense(), subject_dense)

        def check_dim_type_mismatch_throws(subject, name0, dim0, name1, dim1):
            mismatch_name = f"{dim0}\\({name0}\\) and {dim1}\\({name1}\\)"
            err = r"transpose\(\): can only transpose dimensions of the same type \(Batch, Sparse, Dense\), got " + mismatch_name

            with self.assertRaisesRegex(RuntimeError, err):
                subject.transpose(dim0, dim1)

        def run_test(shape, nnz, index_type, n_dense, blocksize=()):
            subject = self.genSparseCompressedTensor(shape,
                                                     nnz,
                                                     layout=layout,
                                                     device=device,
                                                     index_dtype=index_type,
                                                     blocksize=blocksize,
                                                     dense_dims=n_dense,
                                                     dtype=dtype)


            sparse0 = len(shape) - n_dense - 1
            sparse1 = sparse0 - 1

            dense0 = sparse0 + 1 if n_dense > 0 else None
            dense1 = dense0 + 1 if n_dense > 1 else None

            n_batch = len(shape) - n_dense - 2
            batch0 = sparse1 - 1 if n_batch > 0 else None
            batch1 = 0 if n_batch > 1 else None

            sparse_dims = (sparse0, sparse1)
            dense_dims = (dense0, dense1)
            batch_dims = (batch0, batch1)

            named0 = [(name, d[0]) for name, d in zip(["Batch", "Sparse", "Dense"], (batch_dims, sparse_dims, dense_dims))]
            named1 = [(name, d[1]) for name, d in zip(["Batch", "Sparse", "Dense"], (batch_dims, sparse_dims, dense_dims))]

            flipped_layout = {
                torch.sparse_csr: torch.sparse_csc,
                torch.sparse_csc: torch.sparse_csr,
                torch.sparse_bsr: torch.sparse_bsc,
                torch.sparse_bsc: torch.sparse_bsr
            }[layout]
            if n_dense > 0:
                # expect all transpose to throw
                for (name0, dim0), (name1, dim1) in itertools.product(named0, named1):
                    msg = r"transpose\(\): hybrid sparse compressed tensors with dense dimensions are not supported"
                    if (dim0 is not None) and (dim1 is not None):
                        with self.assertRaisesRegex(RuntimeError, msg):
                            subject.transpose(dim0, dim1)
            else:
                subject_dense = subject.to_dense()
                for (name0, dim0), (name1, dim1) in itertools.product(named0, named1):
                    if dim0 is not None:
                        check_same_dim_transpose(subject, subject_dense, dim0)

                        if dim1 is not None:
                            if name0 == name1:
                                expected_layout = flipped_layout if name0 == "Sparse" else layout
                                check_good_transpose(subject, subject_dense, dim0, dim1, expected_layout)
                            else:
                                check_dim_type_mismatch_throws(subject, name0, dim0, name1, dim1)

        # batch/sparse, sparse/dense only and full hybrid cases
        shape_ndense = list(itertools.product([(2, 4, 6, 2), (10, 6, 4, 2), (2, 4, 4, 2, 6)], [0, 1, 2]))
        # sparse only cases
        shape_ndense += [[(4, 8), 0], [(2, 2), 0], [(8, 4), 0]]
        for (shape, n_dense), index_dtype in itertools.product(shape_ndense, [torch.int32, torch.int64]):
            n_batch = len(shape) - n_dense - 2
            sparse_shape = shape[n_batch: n_batch + 2]
            if layout in (torch.sparse_bsr, torch.sparse_bsc):
                # for blocked all combinations of 2,1 shoudl be valid blocksizes
                run_test(shape, 0, index_dtype, n_dense, blocksize=(2, 2))
                run_test(shape, max(sparse_shape), index_dtype, n_dense, blocksize=(2, 2))
                run_test(shape, sparse_shape[0] * sparse_shape[1], index_dtype, n_dense, blocksize=(2, 2))
                # repeat the realistic sparseity case with varried block sizes
                run_test(shape, max(sparse_shape), index_dtype, n_dense, blocksize=(2, 1))
                run_test(shape, max(sparse_shape), index_dtype, n_dense, blocksize=(1, 2))
                run_test(shape, max(sparse_shape), index_dtype, n_dense, blocksize=(1, 1))
            else:
                run_test(shape, 0, index_dtype, n_dense)
                run_test(shape, max(sparse_shape), index_dtype, n_dense)
                run_test(shape, sparse_shape[0] * sparse_shape[1], index_dtype, n_dense)

    # TODO: This is a stopgap for a rigorous extension of our autograd tests
    # to test the functionality of detach
    @skipMeta
    @dtypes(*all_types_and_complex_and(torch.half, torch.bool, torch.bfloat16))
    def test_exercise_detach(self, device, dtype):
        shape = (3, 3)
        nnz = 4
        for index_dtype in [torch.int32, torch.int64]:
            inp = self.genSparseCSRTensor(shape, nnz, dtype=dtype, device=device, index_dtype=index_dtype)
            detached_inp = inp.detach()
            self.assertEqual(inp, detached_inp)

    def _convert_to_layout(self, a, target_layout, blocksize=(2, 2)):
        """
        Helper function to call the correct layout conversion
        with reasonable defaults for the block size. Clearly there
        is a need for a to.layout overload.
        """
        if target_layout is torch.sparse_csr:
            result = a.to_sparse_csr()
        elif target_layout is torch.sparse_csc:
            result = a.to_sparse_csc()
        elif target_layout is torch.sparse_bsr:
            result = a.to_sparse_bsr(blocksize)
        elif target_layout is torch.sparse_bsc:
            result = a.to_sparse_bsc(blocksize)
        else:
            raise NotImplementedError(repr(a))
        assert result.layout is target_layout
        # to_sparse_xyz methods use unsafe construction of sparse
        # compressed tensors. Here we explicitly validate the results
        # to make sure that the sparse tensors are consistent with the
        # corresponding sparse tensor invariants.
        compressed_indices_mth, plain_indices_mth = sparse_compressed_indices_methods[result.layout]
        compressed_indices, plain_indices = compressed_indices_mth(result), plain_indices_mth(result)
        torch._validate_sparse_compressed_tensor_args(compressed_indices, plain_indices, result.values(),
                                                      result.shape, result.layout)
        return result

    def _construct_sp_matrix(self, tensor, layout, blocksize=(2, 2)):
        if tensor.layout in [torch.sparse_coo, torch.sparse_csr, torch.sparse_csc, torch.strided]:
            tensor = tensor.to_dense()
        else:
            raise NotImplementedError(repr(tensor))
        if layout is torch.sparse_csr:
            return sp.csr_matrix(tensor.cpu().numpy())
        if layout is torch.sparse_csc:
            return sp.csc_matrix(tensor.cpu().numpy())
        if layout is torch.sparse_bsr:
            return sp.bsr_matrix(tensor.cpu().numpy(), blocksize=blocksize).sorted_indices()
        # No native scipy BSC support?
        raise NotImplementedError(repr(tensor))

    @skipMeta
    @all_sparse_compressed_layouts('to_layout')
    @all_sparse_compressed_layouts('from_layout')
    def test_compressed_layout_conversions_coverage(self, device, from_layout, to_layout):
        """
        This test performs a smoke test for covered conversion and verifies
        that an exception is thrown for unsupported conversions.
        """

        allowed_pairwise_layouts_sets = {
            frozenset({torch.sparse_csc}),
            frozenset({torch.sparse_csr}),
            frozenset({torch.sparse_csc, torch.sparse_csr}),
            frozenset({torch.sparse_bsc}),
            frozenset({torch.sparse_bsr}),
            frozenset({torch.sparse_bsc, torch.sparse_bsr}),
            frozenset({torch.sparse_csr, torch.sparse_bsr}),
        }
        block_layouts = (torch.sparse_bsr, torch.sparse_bsc)

        def _to_from_layout(layout_a, layout_b, a):
            expect_error = True
            if {layout_a, layout_b} in allowed_pairwise_layouts_sets:
                expect_error = False

            # BSR -> CSR is not yet supported
            if (layout_a, layout_b) == (torch.sparse_bsr, torch.sparse_csr):
                expect_error = True
            # CSR -> BSR only works for non-batched inputs
            if (layout_a, layout_b) == (torch.sparse_csr, torch.sparse_bsr):
                if a.dim() > 2:
                    expect_error = True

            b = self._convert_to_layout(a, layout_a)
            if expect_error:
                with self.assertRaises(RuntimeError):
                    self._convert_to_layout(b, layout_b)
            else:
                c = self._convert_to_layout(b, layout_b)
                self.assertEqual(a.to_dense(), c.to_dense())

                # change of blocksize upon conversion is not yet supported.
                if b.layout in block_layouts:
                    for block_layout in block_layouts:
                        with self.assertRaisesRegex(RuntimeError, "blocksize does not match the blocksize"):
                            self._convert_to_layout(b, block_layout, blocksize=3)

        batch_dims = [(), (2,), (2, 2), (2, 2, 2)]
        sparse_dims = (6, 12)
        for batch_dim in batch_dims:
            a = make_tensor(batch_dim + sparse_dims, dtype=torch.float, device=device)
            _to_from_layout(from_layout, to_layout, a)

    @skipMeta
    @all_sparse_compressed_layouts()
    @batched_nonbatched()
    @hybrid_nonhybrid()
    @unittest.skipIf(not TEST_SCIPY, "SciPy not found")
    def test_dense_to_from_sparse_compressed(self, device, hybrid, batched, layout):
        """
        This test tests conversion from dense to/from CSR and CSC
        by comparing to SciPy's implementation.

        TODO: Eventually this is meant to be merged into test_compressed_layout_conversions_coverage
        """

        # adjust this block as support is added
        supports_batched_from_sparse = (torch.sparse_bsr, torch.sparse_bsc, torch.sparse_csr, torch.sparse_csc)
        supports_batched_to_sparse = (torch.sparse_bsr, torch.sparse_bsc, torch.sparse_csr, torch.sparse_csc)
        supports_hybrid_from_sparse = ()
        supports_hybrid_to_sparse = ()

        blocked_layouts = (torch.sparse_bsr, torch.sparse_bsc)

        # helpers

        def _check_against_scipy_matrix(pt_matrix, dense, blocksize, **kwargs):
            # scipy has no bsc layout, so we check against the bsr layout of the tranposed dense
            if layout == torch.sparse_bsc:
                sp_matrix = self._construct_sp_matrix(dense.t(), layout=torch.sparse_bsr, blocksize=blocksize[::-1])
            else:
                sp_matrix = self._construct_sp_matrix(dense, layout=layout, blocksize=blocksize)

            compressed_indices_mth, plain_indices_mth = sparse_compressed_indices_methods[layout]

            self.assertEqual(layout, pt_matrix.layout)
            if layout == torch.sparse_bsc:
                self.assertEqual(sp_matrix.shape[::-1], pt_matrix.shape)
            else:
                self.assertEqual(sp_matrix.shape, pt_matrix.shape)

            self.assertEqual(torch.tensor(sp_matrix.indptr, dtype=torch.int64), compressed_indices_mth(pt_matrix))
            self.assertEqual(torch.tensor(sp_matrix.indices, dtype=torch.int64), plain_indices_mth(pt_matrix))
            if layout == torch.sparse_bsc:
                # we must tranpose the blocks before comparing
                self.assertEqual(torch.tensor(sp_matrix.data), pt_matrix.values().transpose(-2, -1))
            else:
                self.assertEqual(torch.tensor(sp_matrix.data), pt_matrix.values())

        def _check_hybrid_matrix(pt_matrix, dense, **kwargs):
            # no support for dense dims, all layouts should skip before this failure
            self.assertTrue(False, "not implemented")

        def _check_batched(pt_tensor, dense, check_batch=None, batch_shape=(), blocksize=(), **kwargs):
            self.assertEqual(layout, pt_tensor.layout)
            self.assertEqual(pt_tensor.shape, dense.shape)
            compressed_indices_mth, plain_indices_mth = sparse_compressed_indices_methods[layout]
            for batch_index in np.ndindex(batch_shape):
                pt_matrix = pt_tensor[batch_index]
                dense_matrix = dense[batch_index]
                dense_matrix_pt = self._convert_to_layout(dense_matrix, layout, blocksize)
                # sanity check, selecting batch of to_<layout> and dense[batch].to_<layout> should give the same result
                self.assertEqual(pt_matrix, dense_matrix_pt)
                check_batch(pt_matrix, dense_matrix, blocksize, **kwargs)

        def _generate_subject(sparse_shape, batch_shape, hybrid_shape):
            shape = batch_shape + sparse_shape + hybrid_shape
            n_batch_dim = len(batch_shape)
            n_hybrid_dim = len(hybrid_shape)
            # generate a dense tensor
            dense = make_tensor(shape, dtype=torch.float, device=device)

            # introduce some sparsty, mask is sparse shape, element applies to entire dense sub-tensor (hybrid) and is
            # applied to each batch
            mask = make_tensor(sparse_shape, dtype=torch.bool, device=device)
            # manually expand to match hybrid shape
            if hybrid:
                mask = mask.view(sparse_shape + tuple(1 for _ in range(n_hybrid_dim)))
                mask = mask.expand(sparse_shape + hybrid_shape)

            # mask will broadcast over the batch dims if present

            return dense * mask

        expect_to_layout_support = True
        expect_from_layout_support = True
        # note: order is important here, the hybrid-ness decides the inner content check which is used to build the
        # batched checker (if needed)
        check_content = _check_against_scipy_matrix
        if hybrid:
            expect_to_layout_support = expect_to_layout_support and layout in supports_hybrid_to_sparse
            expect_from_layout_support = expect_from_layout_support and layout in supports_hybrid_from_sparse
            check_content = _check_hybrid_matrix

        if batched:
            expect_to_layout_support = expect_to_layout_support and layout in supports_batched_to_sparse
            expect_from_layout_support = expect_from_layout_support and layout in supports_batched_from_sparse
            check_content = functools.partial(_check_batched, check_batch=check_content)

        sparse_sizes = [(6, 10), (0, 10), (6, 0), (0, 0)]
        blocksizes = [(2, 2), (1, 1), (1, 2)] if layout in blocked_layouts else [()]
        batch_sizes = [(3,), (1, 3), (2, 1, 3)] if batched else [()]
        hybrid_sizes = [(4, ), (2, 2)] if hybrid else [()]
        if not hybrid:
            # general cases, always run, hybrid excluded untill dense->sparse api exists
            for sparse_shape, blocksize, batch_shape, hybrid_shape in itertools.product(
                    sparse_sizes, blocksizes, batch_sizes, hybrid_sizes):
                dense = _generate_subject(sparse_shape, batch_shape, hybrid_shape)
                if expect_to_layout_support:
                    sparse = self._convert_to_layout(dense, layout, blocksize)
                    check_content(sparse, dense, blocksize=blocksize, batch_shape=batch_shape, hybrid_shape=hybrid_shape)
                    if expect_from_layout_support:
                        dense_back = sparse.to_dense()
                        self.assertEqual(dense, dense_back)
                    else:
                        with self.assertRaises(RuntimeError):
                            sparse.to_dense()
                else:
                    with self.assertRaises(RuntimeError):
                        self._convert_to_layout(dense, layout, blocksize)

        # special cases for batched tensors
        if batched and expect_to_layout_support:
            # batched sparse tensors need only have the same number of non-zeros in each batch not nessesarily the
            # same sparsity pattern in each batch
            sparse_shape = sparse_sizes[0]
            hybrid_shape = hybrid_sizes[0]
            batch_shape = batch_sizes[0]
            shape = batch_shape + sparse_shape + hybrid_shape
            dense = make_tensor(shape, dtype=torch.float, device=device)
            blocksize = blocksizes[0]
            # number of elements/blocks in each batch (total not nnz)
            batch_mask_shape = sparse_shape
            if layout in blocked_layouts:
                # if we are blocked the mask is genereated for the block valued elemetns
                batch_mask_shape = sparse_shape[0] // blocksize[0], sparse_shape[1] // blocksize[1]


            # random bool vector w/ length equal to max possible nnz for the sparse_shape
            mask_source = make_tensor(batch_mask_shape, dtype=torch.bool, device=device).flatten()
            n_batch = functools.reduce(lambda x, y: x * y, batch_shape, 1)

            # stack random permutations of the source for each batch
            mask = torch.stack([mask_source[torch.randperm(mask_source.numel())]
                               for _ in range(n_batch)], dim=0).reshape(batch_shape + batch_mask_shape)
            if layout in blocked_layouts:
                # for blocked we need to do a bit of extra work to expand the mask from blocked-space to element-space
                mask_shape = mask.shape
                mask = mask.view(mask_shape + (1, 1))
                mask = mask.expand(mask_shape + blocksize)
                mask = mask.transpose(-3, -2)
                mask = mask.reshape_as(dense)
            dense = dense * mask
            sparse = self._convert_to_layout(dense, layout, blocksize)
            check_content(sparse, dense, blocksize=blocksize, batch_shape=batch_shape, hybrid_shape=hybrid_shape)

            if expect_from_layout_support:
                dense_back = sparse.to_dense()
                self.assertEqual(dense, dense_back)

            # if batches have different nnz we expect the conversion to throw
            mask_0 = mask[0]
            mask_1 = mask[0].clone().fill_(True)
            mask_2 = mask[0].clone().fill_(False)
            mask_true = mask_source.clone().fill_(True)
            mask_false = mask_source.clone().fill_(False)
            mask = torch.stack([(mask_0, mask_1, mask_2)[i % 3] for i in range(n_batch)], dim=0).reshape(batch_shape + mask_0.shape)
            dense = make_tensor(shape, dtype=torch.float, device=device)
            dense = dense * mask
            msg = "Expect the same number of specified elements per batch."
            with self.assertRaisesRegex(RuntimeError, msg):
                self._convert_to_layout(dense, layout, blocksize)

            # Should throw if there is a zero in the batch size
            dense = make_tensor((0,) + shape, dtype=torch.float, device=device)
            layout_code = str(layout).split("_")[-1]
            msg = f"to_sparse_{layout_code}: Expected product of batch dimensions to be non-zero."
            with self.assertRaisesRegex(RuntimeError, msg):
                self._convert_to_layout(dense, layout, blocksize=blocksize)

        if hybrid:
            # conversion from sparse -> dense should be blocked with dense dims
            sparse_shape = sparse_sizes[0]
            hybrid_shape = hybrid_sizes[0]
            batch_shape = batch_sizes[0]
            blocksize = blocksizes[0]
            sparse_hybrid = self.genSparseCompressedTensor(batch_shape + sparse_shape + hybrid_shape,
                                                           nnz=4,
                                                           layout=layout,
                                                           device=device,
                                                           dtype=torch.float,
                                                           index_dtype=torch.int64,
                                                           blocksize=blocksize,
                                                           dense_dims=len(hybrid_shape))
            with self.assertRaises(RuntimeError):
                sparse_hybrid.to_dense()

        # special cases for hybrid tensors
        # todo: figure out what these are
        # if hybrid and expect_to_layout_support:

    @skipMeta
    @all_sparse_compressed_layouts()
    @coalescedonoff
    @dtypes(torch.double)
    @unittest.skipIf(not TEST_SCIPY, "SciPy not found")
    def test_sparse_to_sparse_compressed(self, device, dtype, coalesced, layout):
        """
        This test tests conversion from COO to CSR and CSC and CSC to CSR and CSC
        by comparing to SciPy's implementation.

        TODO: Eventually this is meant to be merged into test_compressed_layout_conversions_coverage
        """
        if layout is torch.sparse_bsc:
            # TODO: Remove this once support has been enabled
            return
        if layout is torch.sparse_bsr:
            # TODO: Remove this once support has been enabled
            return

        for shape in [(0, 10), (6, 0), (6, 10), (0, 0)]:
            sparse_dim = 2
            nnz = shape[0] * shape[1] // 2
            sparse, _, _ = self.genSparseTensor(shape, sparse_dim, nnz, coalesced, device, dtype)
            sp_matrix = self._construct_sp_matrix(sparse, layout)
            pt_matrix = self._convert_to_layout(sparse, layout)

            compressed_indices_mth = {
                torch.sparse_csr: torch.Tensor.crow_indices,
                torch.sparse_csc: torch.Tensor.ccol_indices,
            }[layout]

            plain_indices_mth = {
                torch.sparse_csr: torch.Tensor.col_indices,
                torch.sparse_csc: torch.Tensor.row_indices,
            }[layout]

            self.assertEqual(layout, pt_matrix.layout)
            self.assertEqual(sp_matrix.shape, pt_matrix.shape)
            self.assertEqual(torch.tensor(sp_matrix.indptr, dtype=torch.int64), compressed_indices_mth(pt_matrix))
            self.assertEqual(torch.tensor(sp_matrix.indices, dtype=torch.int64), plain_indices_mth(pt_matrix))
            self.assertEqual(torch.tensor(sp_matrix.data), pt_matrix.values())

            sparse_csc = sparse.to_sparse_csc()
            sp_matrix = self._construct_sp_matrix(sparse_csc, layout)
            pt_matrix = self._convert_to_layout(sparse_csc, layout)

            self.assertEqual(layout, pt_matrix.layout)
            self.assertEqual(sp_matrix.shape, pt_matrix.shape)
            self.assertEqual(torch.tensor(sp_matrix.indptr, dtype=torch.int64), compressed_indices_mth(pt_matrix))
            self.assertEqual(torch.tensor(sp_matrix.indices, dtype=torch.int64), plain_indices_mth(pt_matrix))
            self.assertEqual(torch.tensor(sp_matrix.data), pt_matrix.values())


# e.g., TestSparseCSRCPU and TestSparseCSRCUDA
instantiate_device_type_tests(TestSparseCSR, globals())
instantiate_device_type_tests(TestSparseCompressed, globals())

if __name__ == '__main__':
    run_tests()<|MERGE_RESOLUTION|>--- conflicted
+++ resolved
@@ -322,13 +322,7 @@
     @dtypes(*all_types_and_complex_and(torch.bool, torch.half, torch.bfloat16))
     def test_clone(self, layout, device, dtype):
         for sparse in self.generate_simple_inputs(
-<<<<<<< HEAD
                 layout, device=device, dtype=dtype, index_dtype=torch.int32):
-=======
-                layout, device=device, dtype=dtype, index_dtype=torch.int32,
-                # Temporarily disable testing batch block tensors:
-                enable_batch=layout in {torch.sparse_csr, torch.sparse_csc}):
->>>>>>> cd7db2b9
             cloned_sparse = sparse.clone()
             self.assertEqual(sparse, cloned_sparse)
 
@@ -856,7 +850,18 @@
                 dense_to_dtype = sparse.to_dense().to(to_dtype)
                 self.assertEqual(sparse_to_dtype.to_dense(), dense_to_dtype)
 
-<<<<<<< HEAD
+    @skipMeta
+    @all_sparse_compressed_layouts()
+    @dtypes(torch.double)
+    def test_pickle(self, layout, dtype, device):
+        import pickle
+
+        for sparse in self.generate_simple_inputs(layout, device=device, dtype=dtype):
+            serialized = pickle.dumps(sparse)
+            sparse_loaded = pickle.loads(serialized)
+
+            self.assertEqual(sparse, sparse_loaded)
+
     @all_sparse_compressed_layouts()
     @parametrize("index_dtype", [torch.int32, torch.int64])
     @dtypes(*all_types_and_complex_and(torch.half, torch.bfloat16, torch.bool))
@@ -901,19 +906,6 @@
                         sparse_select = torch.select_copy(sparse, dim, index)
                         self.assertEqual(sparse_select, dense_select)
                         self.assertFalse(is_view_of(sparse_select.values(), sparse.values()))
-=======
-    @skipMeta
-    @all_sparse_compressed_layouts()
-    @dtypes(torch.double)
-    def test_pickle(self, layout, dtype, device):
-        import pickle
-
-        for sparse in self.generate_simple_inputs(layout, device=device, dtype=dtype):
-            serialized = pickle.dumps(sparse)
-            sparse_loaded = pickle.loads(serialized)
-
-            self.assertEqual(sparse, sparse_loaded)
->>>>>>> cd7db2b9
 
 
 def _npref_block_addmm_addmv(c, a, b, alpha, beta):
