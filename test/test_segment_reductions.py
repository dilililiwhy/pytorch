# Owner(s): ["module: scatter & gather ops"]

from itertools import product
from functools import partial

import numpy as np
import torch
from torch.testing._internal.common_device_type import (
    instantiate_device_type_tests,
    dtypes,
)
from torch.testing._internal.common_utils import (
    TestCase,
    run_tests,
    gradcheck,
    parametrize,

)


reductions = ["max", "mean", "min", "sum", "prod"]


def get_default_value(initial_value, reduction):
    if initial_value is not None:
        return initial_value
    if reduction == "max":
        return -float("Inf")
    elif reduction == "mean":
<<<<<<< HEAD
        return 0.0
    elif reduction == "amin":
=======
        return float("nan")
    elif reduction == "min":
>>>>>>> 0bcac2f8
        return float("Inf")
    elif reduction == "sum":
        return 0.0
    elif reduction == "prod":
        return 1.0


class TestSegmentReductions(TestCase):
    def _test_common(
        self,
        reduction,
        device,
        dtype,
        unsafe,
        axis,
        initial_value,
        data_arr,
        lengths_arr,
        expected_arr,
        expected_grad_arr,
        check_backward,
        lengths_dtype=torch.int,
    ):
        lengths = torch.tensor(lengths_arr, device=device, dtype=lengths_dtype)
        # generate offsets from lengths
        zeros_shape = list(lengths.shape)
        zeros_shape[-1] = 1
        offsets = torch.cat((lengths.new_zeros(zeros_shape), lengths), -1).cumsum_(-1)

        data = torch.tensor(
            data_arr,
            device=device,
            dtype=dtype,
            requires_grad=True,
        )
        expected_result = torch.tensor(expected_arr, device=device, dtype=dtype)
        expected_grad = torch.tensor(expected_grad_arr, device=device, dtype=dtype)
        for mode in ['lengths', 'offsets']:
            segment_reduce_kwargs = dict(
                axis=axis,
                unsafe=unsafe,
                initial=initial_value)
            if (mode == 'lengths'):
                segment_reduce_kwargs['lengths'] = lengths
            else:
                segment_reduce_kwargs['offsets'] = offsets
            actual_result = torch.segment_reduce(
                data=data,
                reduce=reduction,
                **segment_reduce_kwargs
            )
            self.assertEqual(
                expected_result, actual_result, rtol=1e-02, atol=1e-05, equal_nan=True
            )

            if not check_backward:
                return

            # Test backward
            actual_result.sum().backward()
            self.assertEqual(
                expected_grad, data.grad, rtol=1e-02, atol=1e-05, equal_nan=True
            )
            data = data.clone().detach().requires_grad_(True)

            # gradcheck does not work well with bfloat16 or fp16 cpu types
            # also there is small numerical difference with fp32
            if dtype not in [torch.half, torch.bfloat16, torch.float]:
                # gradcheck does not like "nan" input, setting to random 10
                d_non_nan = np.nan_to_num(data_arr, nan=10)
                new_data = torch.tensor(
                    # [10 if v == float("nan") else v for v in data],
                    d_non_nan,
                    device=device,
                    dtype=dtype,
                    requires_grad=True,
                )
                self.assertTrue(
                    gradcheck(
                        lambda x: torch.segment_reduce(
                            data=x,
                            reduce=reduction,
                            **segment_reduce_kwargs
                        ),
                        (new_data,),
                    )
                )

    @dtypes(
        *product(
            (torch.half, torch.bfloat16, torch.float, torch.double),
            (torch.int, torch.int64),
        )
    )
    def test_simple_1d(self, device, dtypes):
        val_dtype, length_type = dtypes
        lengths = [1, 2, 3, 0]
        data = [1, float("nan"), 3, 4, 5, 5]

        for reduction in reductions:
            for initial in [0, None]:
                check_backward = True if initial is not None else False
                initial_value = initial
                default_value = get_default_value(initial_value, reduction)
                if reduction == "max":
                    expected_result = [1, float("nan"), 5, default_value]
                    expected_grad = [1, 1, 0, 0, 0.5, 0.5]
                elif reduction == "mean":
                    expected_result = [1, float("nan"), 4.666, default_value]
                    expected_grad = [1.0, 0.5, 0.5, 0.333, 0.333, 0.333]
                elif reduction == "min":
                    if initial is not None:
                        initial_value = 1000  # some high number
                        default_value = get_default_value(initial_value, reduction)
                    expected_result = [1, float("nan"), 4, default_value]
                    expected_grad = [1.0, 1.0, 0, 1, 0, 0]
                elif reduction == "sum":
                    expected_result = [1, float("nan"), 14, default_value]
                    expected_grad = [1.0, 1.0, 1.0, 1.0, 1.0, 1.0]
                elif reduction == "prod":
                    if initial is not None:
                        initial_value = 2  # 0 initial_value will zero out everything for prod
                        default_value = get_default_value(initial_value, reduction)
                        expected_result = [2, float("nan"), 200, default_value]
                        expected_grad = [2.0, 6.0, float("nan"), 50.0, 40.0, 40.0]
                    else:
                        expected_result = [1, float("nan"), 100, default_value]
                        expected_grad = [1.0, 3.0, float("nan"), 25.0, 20.0, 20.0]
                for axis in [0, -1]:
                    for unsafe in [True, False]:
                        self._test_common(
                            reduction,
                            device,
                            val_dtype,
                            unsafe,
                            axis,
                            initial_value,
                            data,
                            lengths,
                            expected_result,
                            expected_grad,
                            check_backward,
                            length_type,
                        )

    @dtypes(
        *product(
            (torch.half, torch.bfloat16, torch.float, torch.double),
            (torch.int, torch.int64),
        )
    )
    def test_multi_d_simple(self, device, dtypes):
        val_dtype, length_type = dtypes
        axis = 0
        lengths = [1, 2, 3, 0]
        data = [[1, 1], [float("nan"), 1], [3, float("nan")], [4, 1], [3, 2], [2, 3]]

        for reduction in reductions:
            for initial in [0, None]:
                check_backward = True if initial is not None else False
                initial_value = initial
                default_value = get_default_value(initial_value, reduction)
                if reduction == "amax":
                    expected_result = [
                        [1, 1],
                        [float("nan"), float("nan")],
                        [4, 3],
                        [default_value, default_value],
                    ]
                    expected_grad = [
                        [1, 1],
                        [1, 0],
                        [0, 1],
                        [1, 0],
                        [0, 0],
                        [0, 1],
                    ]
                elif reduction == "mean":
                    expected_result = [
                        [1, 1],
                        [float("nan"), float("nan")],
                        [3, 2],
                        [default_value, default_value],
                    ]
                    expected_grad = [
                        [1.0, 1.0],
                        [0.5, 0.5],
                        [0.5, 0.5],
                        [0.333, 0.333],
                        [0.333, 0.333],
                        [0.333, 0.333],
                    ]
                elif reduction == "amin":
                    if initial is not None:
                        initial_value = 1000  # some high number
                        default_value = get_default_value(initial_value, reduction)
                    expected_result = [
                        [1, 1],
                        [float("nan"), float("nan")],
                        [2, 1],
                        [default_value, default_value],
                    ]
                    expected_grad = [
                        [1.0, 1.0],
                        [1, 0],
                        [0, 1],
                        [0, 1],
                        [0, 0],
                        [1, 0],
                    ]
                elif reduction == "sum":
                    expected_result = [
                        [1, 1],
                        [float("nan"), float("nan")],
                        [9, 6],
                        [default_value, default_value],
                    ]
                    expected_grad = [
                        [1.0, 1.0],
                        [1.0, 1.0],
                        [1.0, 1.0],
                        [1.0, 1.0],
                        [1.0, 1.0],
                        [1.0, 1.0],
                    ]
                elif reduction == "prod":
                    if initial is not None:
                        initial_value = 2  # 0 initial_value will zero out everything for prod
                        default_value = get_default_value(initial_value, reduction)
                        expected_result = [
                            [2, 2],
                            [float("nan"), float("nan")],
                            [48, 12],
                            [default_value, default_value],
                        ]
                        expected_grad = [
                            [2.0, 2.0],
                            [6.0, float("nan")],
                            [float("nan"), 2.0],
                            [12.0, 12.0],
                            [16.0, 6.0],
                            [24.0, 4.0],
                        ]
                    else:
                        expected_result = [
                            [1, 1],
                            [float("nan"), float("nan")],
                            [24, 6],
                            [default_value, default_value],
                        ]
                        expected_grad = [
                            [1.0, 1.0],
                            [3.0, float("nan")],
                            [float("nan"), 1.0],
                            [6.0, 6.0],
                            [8.0, 3.0],
                            [12.0, 2.0],
                        ]
                for unsafe in [True, False]:
                    self._test_common(
                        reduction,
                        device,
                        val_dtype,
                        unsafe,
                        axis,
                        initial_value,
                        data,
                        lengths,
                        expected_result,
                        expected_grad,
                        check_backward,
                    )

    @dtypes(
        *product(
            (torch.half, torch.bfloat16, torch.float, torch.double),
            (torch.int, torch.int64),
        )
    )
    @parametrize("reduce", ['sum', 'prod', 'amin', 'amax', 'mean'])
    def test_pytorch_scatter_test_cases(self, device, dtypes, reduce):
        val_dtype, length_dtype = dtypes
        # zero-length segments are filled with reduction inits contrary to pytorch_scatter.
        tests = [
            {
                'src': [1, 2, 3, 4, 5, 6],
                'index': [0, 0, 1, 1, 1, 3],
                'indptr': [0, 2, 5, 5, 6],
                'sum': [3, 12, 0, 6],
                'prod': [2, 60, 1, 6],
                'mean': [1.5, 4, 0, 6],
                'amin': [1, 3, float('inf'), 6],
                'amax': [2, 5, -float('inf'), 6],
            },
            {
                'src': [[1, 2], [3, 4], [5, 6], [7, 8], [9, 10], [11, 12]],
                'index': [0, 0, 1, 1, 1, 3],
                'indptr': [0, 2, 5, 5, 6],
                'sum': [[4, 6], [21, 24], [0, 0], [11, 12]],
                'prod': [[3, 8], [315, 480], [1, 1], [11, 12]],
                'mean': [[2, 3], [7, 8], [0, 0], [11, 12]],
                'amin': [[1, 2], [5, 6], [float('inf'), float('inf')], [11, 12]],
                'amax': [[3, 4], [9, 10], [-float('inf'), -float('inf')], [11, 12]],
            },
            {
                'src': [[1, 3, 5, 7, 9, 11], [2, 4, 6, 8, 10, 12]],
                'index': [[0, 0, 1, 1, 1, 3], [0, 0, 0, 1, 1, 2]],
                'indptr': [[0, 2, 5, 5, 6], [0, 3, 5, 6, 6]],
                'sum': [[4, 21, 0, 11], [12, 18, 12, 0]],
                'prod': [[3, 315, 1, 11], [48, 80, 12, 1]],
                'mean': [[2, 7, 0, 11], [4, 9, 12, 0]],
                'amin': [[1, 5, float('inf'), 11], [2, 8, 12, float('inf')]],
                'amax': [[3, 9, -float('inf'), 11], [6, 10, 12, -float('inf')]],
            },
            {
                'src': [[[1, 2], [3, 4], [5, 6]], [[7, 9], [10, 11], [12, 13]]],
                'index': [[0, 0, 1], [0, 2, 2]],
                'indptr': [[0, 2, 3, 3], [0, 1, 1, 3]],
                'sum': [[[4, 6], [5, 6], [0, 0]], [[7, 9], [0, 0], [22, 24]]],
                'prod': [[[3, 8], [5, 6], [1, 1]], [[7, 9], [1, 1], [120, 143]]],
                'mean': [[[2, 3], [5, 6], [0, 0]],
                         [[7, 9], [0, 0], [11, 12]]],
                'amin': [[[1, 2], [5, 6], [float('inf'), float('inf')]],
                         [[7, 9], [float('inf'), float('inf')], [10, 11]]],
                'amax': [[[3, 4], [5, 6], [-float('inf'), -float('inf')]],
                         [[7, 9], [-float('inf'), -float('inf')], [12, 13]]],
            },
            {
                'src': [[1, 3], [2, 4]],
                'index': [[0, 0], [0, 0]],
                'indptr': [[0, 2], [0, 2]],
                'sum': [[4], [6]],
                'prod': [[3], [8]],
                'mean': [[2], [3]],
                'amin': [[1], [2]],
                'amax': [[3], [4]],
            },
            {
                'src': [[[1, 1], [3, 3]], [[2, 2], [4, 4]]],
                'index': [[0, 0], [0, 0]],
                'indptr': [[0, 2], [0, 2]],
                'sum': [[[4, 4]], [[6, 6]]],
                'prod': [[[3, 3]], [[8, 8]]],
                'mean': [[[2, 2]], [[3, 3]]],
                'amin': [[[1, 1]], [[2, 2]]],
                'amax': [[[3, 3]], [[4, 4]]],
            },
        ]
        for test in tests:
            data = torch.tensor(test['src'], dtype=val_dtype, device=device, requires_grad=True)
            indptr = torch.tensor(test['indptr'], dtype=length_dtype, device=device)
            dim = indptr.ndim - 1
            # calculate lengths from indptr
            lengths = torch.diff(indptr, dim=dim)
            expected = torch.tensor(test[reduce], dtype=val_dtype, device=device)

            actual_result = torch.segment_reduce(
                data=data,
                reduce=reduce,
                lengths=lengths,
                axis=dim,
                unsafe=True,
            )
            self.assertEqual(actual_result, expected)

            # test offsets
            actual_result = torch.segment_reduce(
                data=data,
                reduce=reduce,
                offsets=indptr,
                axis=dim,
                unsafe=True,
            )
            self.assertEqual(actual_result, expected)

            if val_dtype == torch.float64:
                def fn(x, mode='lengths'):
                    initial = 1
                    # supply initial values to prevent gradcheck from failing for 0 length segments
                    # where nan/inf are reduction identities that produce nans when calculating the numerical jacobian
                    if reduce == 'amin':
                        initial = 1000
                    elif reduce == 'amax':
                        initial = -1000
                    segment_reduce_args = {x, reduce}
                    segment_reduce_kwargs = dict(axis=dim, unsafe=True, initial=initial)
                    if mode == 'lengths':
                        segment_reduce_kwargs[mode] = lengths
                    elif mode == 'offsets':
                        segment_reduce_kwargs[mode] = indptr
                    return torch.segment_reduce(*segment_reduce_args, **segment_reduce_kwargs)
                self.assertTrue(gradcheck(partial(fn, mode='lengths'), (data.clone().detach().requires_grad_(True))))
                self.assertTrue(gradcheck(partial(fn, mode='offsets'), (data.clone().detach().requires_grad_(True))))


    @dtypes(
        *product(
            (torch.half, torch.bfloat16, torch.float, torch.double),
            (torch.int, torch.int64),
        )
    )
    def test_multi_d(self, device, dtypes):
        val_dtype, length_type = dtypes
        axis = 0
        lengths = [0, 2, 3, 0]
        data = np.arange(50).reshape(5, 2, 5).tolist()
        expected_grad = []

        # TODO: calculate grad and check correctness
        check_backward = False

        for reduction in reductions:
            initial_value = 0
            if reduction == "amax":
                expected_result = [
                    np.full((2, 5), initial_value).tolist(),
                    np.max(data[:2], axis=0).tolist(),
                    np.max(data[2:], axis=0).tolist(),
                    np.full((2, 5), initial_value).tolist(),
                ]
            elif reduction == "mean":
                expected_result = [
                    np.full((2, 5), initial_value).tolist(),
                    np.mean(data[:2], axis=0).tolist(),
                    np.mean(data[2:], axis=0).tolist(),
                    np.full((2, 5), initial_value).tolist(),
                ]
            elif reduction == "amin":
                initial_value = 1000  # some high number
                expected_result = [
                    np.full((2, 5), initial_value).tolist(),
                    np.min(data[:2], axis=0).tolist(),
                    np.min(data[2:], axis=0).tolist(),
                    np.full((2, 5), initial_value).tolist(),
                ]
            elif reduction == "sum":
                expected_result = [
                    np.full((2, 5), initial_value).tolist(),
                    np.sum(data[:2], axis=0).tolist(),
                    np.sum(data[2:], axis=0).tolist(),
                    np.full((2, 5), initial_value).tolist(),
                ]
            elif reduction == "prod":
                initial_value = 1
                expected_result = [
                    np.full((2, 5), initial_value).tolist(),
                    np.prod(data[:2], axis=0).tolist(),
                    np.prod(data[2:], axis=0).tolist(),
                    np.full((2, 5), initial_value).tolist(),
                ]
            for unsafe in [True, False]:
                self._test_common(
                    reduction,
                    device,
                    val_dtype,
                    unsafe,
                    axis,
                    initial_value,
                    data,
                    lengths,
                    expected_result,
                    expected_grad,
                    check_backward,
                )

    @dtypes(torch.int, torch.int64)
    def test_unsafe_flag(self, device, dtype):
        length_type = dtype
        lengths = torch.tensor([0, 2, 3, 0], device=device, dtype=length_type)
        data = torch.arange(6, dtype=torch.float, device=device)

        # test for error on 1-D lenghts
        with self.assertRaisesRegex(RuntimeError, "Expected all rows of lengths along axis"):
            torch.segment_reduce(data, 'sum', lengths=lengths, axis=0, unsafe=False)

        # test for error on multi-D lengths
        nd_lengths = torch.tensor([[0, 3, 3, 0], [2, 3, 0, 0]], dtype=length_type, device=device)
        nd_data = torch.arange(12, dtype=torch.float, device=device).reshape(2, 6)
        with self.assertRaisesRegex(RuntimeError, "Expected all rows of lengths along axis"):
            torch.segment_reduce(nd_data, 'sum', lengths=nd_lengths, axis=1, unsafe=False)




instantiate_device_type_tests(TestSegmentReductions, globals())

if __name__ == "__main__":
    run_tests()<|MERGE_RESOLUTION|>--- conflicted
+++ resolved
@@ -27,13 +27,8 @@
     if reduction == "max":
         return -float("Inf")
     elif reduction == "mean":
-<<<<<<< HEAD
         return 0.0
-    elif reduction == "amin":
-=======
-        return float("nan")
     elif reduction == "min":
->>>>>>> 0bcac2f8
         return float("Inf")
     elif reduction == "sum":
         return 0.0
