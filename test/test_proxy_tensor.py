--- conflicted
+++ resolved
@@ -1314,14 +1314,6 @@
     xfail('round', 'decimals_0'),  # aten.round.decimals - couldn't find symbolic meta function/decomposition
     xfail('round', 'decimals_3'),  # aten.round.decimals - couldn't find symbolic meta function/decomposition
     xfail('round', 'decimals_neg_3'),  # aten.round.decimals - couldn't find symbolic meta function/decomposition
-<<<<<<< HEAD
-    xfail('scatter_reduce', 'amax'),  # aten.scatter_reduce.two - couldn't find symbolic meta function/decomposition
-    xfail('scatter_reduce', 'amin'),  # aten.scatter_reduce.two - couldn't find symbolic meta function/decomposition
-    xfail('scatter_reduce', 'mean'),  # aten.scatter_reduce.two - couldn't find symbolic meta function/decomposition
-    xfail('scatter_reduce', 'prod'),  # aten.scatter_reduce.two - couldn't find symbolic meta function/decomposition
-    xfail('scatter_reduce', 'sum'),  # aten.scatter_reduce.two - couldn't find symbolic meta function/decomposition
-=======
->>>>>>> 7cdb071b
     xfail('searchsorted', ''),  # Could not run 'aten::searchsorted.Tensor' with arguments from the 'Meta' backend. ...
     xfail('segment_reduce', 'offsets'),  # aten.segment_reduce.default - couldn't find symbolic meta function/decomposition
     xfail('special.airy_ai', ''),  # aten.special_airy_ai.default - couldn't find symbolic meta function/decomposition
